machine:
  services:
    - docker
dependencies:
  post:
    - datacats pull
    - pip install -r requirements_test.txt
test:
  override:
<<<<<<< HEAD
    - datacats create site1 -bn
    - "[ ! -d site1/ckanext-site1theme ]"
    - '[ "$(echo `datacats list`)" == "site1" ]'
    - datacats info site1
    - datacats start site1 8999
    - datacats info site1
    - datacats shell site1 echo hello from inside site1
    - datacats logs site1
    - datacats create site2 -n
    - "[ -d site2/ckanext-site2theme ]"
    - '[ "$(echo `datacats list`)" == "site1 site2" ]'
    - datacats purge -y site1
    - '[ "$(echo `datacats list`)" == "site2" ]'
    - datacats init site1 -n
    - datacats reset -yn site1
    - datacats install --clean site1
    - datacats shell cat /usr/lib/ckan/bin/ckanapi
    - datacats init site1 -s two -n
    - datacats start -s two site1
    - datacats migrate -y -r 1 site1
    - '[ -e ~/.datacats/site1/postgres ]'
    - datacats migrate -y -r 2 site1
    - '[ -e ~/.datacats/site1/sites/primary/postgres ]'
    - "[ $(datacats --version | wc -l) == 1 ]"
=======
      - case $CIRCLE_NODE_INDEX in 0) bash -x ~/datacats/test.sh 2.3 ;; 1) bash -x ~/datacats/test.sh 2.4 ;; 2) bash -x ~/datacats/test.sh master ;; esac:
          parallel: true
>>>>>>> 989e4fc1
  post:
      - python setup.py test<|MERGE_RESOLUTION|>--- conflicted
+++ resolved
@@ -7,34 +7,7 @@
     - pip install -r requirements_test.txt
 test:
   override:
-<<<<<<< HEAD
-    - datacats create site1 -bn
-    - "[ ! -d site1/ckanext-site1theme ]"
-    - '[ "$(echo `datacats list`)" == "site1" ]'
-    - datacats info site1
-    - datacats start site1 8999
-    - datacats info site1
-    - datacats shell site1 echo hello from inside site1
-    - datacats logs site1
-    - datacats create site2 -n
-    - "[ -d site2/ckanext-site2theme ]"
-    - '[ "$(echo `datacats list`)" == "site1 site2" ]'
-    - datacats purge -y site1
-    - '[ "$(echo `datacats list`)" == "site2" ]'
-    - datacats init site1 -n
-    - datacats reset -yn site1
-    - datacats install --clean site1
-    - datacats shell cat /usr/lib/ckan/bin/ckanapi
-    - datacats init site1 -s two -n
-    - datacats start -s two site1
-    - datacats migrate -y -r 1 site1
-    - '[ -e ~/.datacats/site1/postgres ]'
-    - datacats migrate -y -r 2 site1
-    - '[ -e ~/.datacats/site1/sites/primary/postgres ]'
-    - "[ $(datacats --version | wc -l) == 1 ]"
-=======
       - case $CIRCLE_NODE_INDEX in 0) bash -x ~/datacats/test.sh 2.3 ;; 1) bash -x ~/datacats/test.sh 2.4 ;; 2) bash -x ~/datacats/test.sh master ;; esac:
           parallel: true
->>>>>>> 989e4fc1
   post:
       - python setup.py test