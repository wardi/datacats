# Copyright 2014-2015 Boxkite Inc.

# This file is part of the DataCats package and is released under
# the terms of the GNU Affero General Public License version 3.0.
# See LICENSE.txt or http://www.fsf.org/licensing/licenses/agpl-3.0.html

from os.path import isdir, exists, join
from os import makedirs, remove, environ
import sys
import subprocess
import shutil
import json
import time
import socket
from sha import sha
from struct import unpack
from ConfigParser import (SafeConfigParser, Error as ConfigParserError)

from datacats import task, scripts
from datacats.docker import (web_command, run_container, remove_container,
                             inspect_container, is_boot2docker,
                             docker_host, container_logs, APIError)
from datacats.template import ckan_extension_template
from datacats.network import wait_for_service_available, ServiceTimeout
from datacats.password import generate_password
from datacats.error import DatacatsError, WebCommandError, PortAllocatedError

WEB_START_TIMEOUT_SECONDS = 30
DB_INIT_RETRY_SECONDS = 30
DB_INIT_RETRY_DELAY = 2
DOCKER_EXE = 'docker'


class Environment(object):
    """
    DataCats environment settings object

    Create with Environment.new(path) or Environment.load(path)
    """
    def __init__(self, name, target, datadir, site_name, ckan_version=None,
                 port=None, deploy_target=None, site_url=None, always_prod=False,
                 extension_dir='ckan', address=None, remote_server_key=None,
                 extra_containers=None):
        self.name = name
        self.target = target
        self.datadir = datadir
        self.extension_dir = extension_dir
        self.ckan_version = ckan_version
        # This is the site that all commands will operate on.
        self.site_name = site_name
        self.port = int(port if port else self._choose_port())
        self.address = address if not is_boot2docker() else None
        self.deploy_target = deploy_target
        self.remote_server_key = remote_server_key
        self.site_url = site_url
        self.always_prod = always_prod
        self.sites = None
        if extra_containers:
            self.extra_containers = extra_containers
        else:
            self.extra_containers = []

    def _set_site_name(self, site_name):
        self._site_name = site_name
        self.sitedir = join(self.datadir, 'sites', site_name)

    def _get_site_name(self):
        return self._site_name

    site_name = property(fget=_get_site_name, fset=_set_site_name)

    def _load_sites(self):
        """
        Gets the names of all of the sites from the datadir and stores them
        in self.sites. Also returns this list.
        """
        if not self.sites:
            self.sites = task.list_sites(self.datadir)
        return self.sites

    def save_site(self, create=True):
        """
        Save environment settings in the directory that need to be saved
        even when creating only a new sub-site env.
        """
        self._load_sites()
        if create:
            self.sites.append(self.site_name)

        task.save_new_site(self.site_name, self.sitedir, self.target, self.port,
            self.address, self.site_url, self.passwords)

    def save(self):
        """
        Save environment settings into environment directory, overwriting
        any existing configuration and discarding site config
        """
        task.save_new_environment(self.name, self.datadir, self.target,
            self.ckan_version, self.deploy_target, self.always_prod)

    @classmethod
    def new(cls, path, ckan_version, site_name, **kwargs):
        """
        Return a Environment object with settings for a new project.
        No directories or containers are created by this call.

        :params path: location for new project directory, may be relative
        :params ckan_version: release of CKAN to install
        :params site_name: The name of the site to install database and solr \
                            eventually.

        For additional keyword arguments see the __init__ method.

        Raises DatcatsError if directories or project with same
        name already exits.
        """
        if ckan_version == 'master':
            ckan_version = 'latest'
        name, datadir, srcdir = task.new_environment_check(path, site_name, ckan_version)
        environment = cls(name, srcdir, datadir, site_name, ckan_version, **kwargs)
        environment._generate_passwords()
        return environment

    @classmethod
    def load(cls, environment_name=None, site_name='primary', data_only=False, allow_old=False):
        """
        Return an Environment object based on an existing environnment+site.

        :param environment_name: exising environment name, path or None to
            look in current or parent directories for project
        :param data_only: set to True to only load from data dir, not
            the project dir; Used for purging environment data.
        :param allow_old: load a very minimal subset of what we usually
            load. This will only work for purging environment data on an old site.

        Raises DatacatsError if environment can't be found or if there is an
        error parsing the environment information.
        """
        srcdir, extension_dir, datadir = task.find_environment_dirs(
            environment_name, data_only)

        if datadir and data_only:
            return cls(environment_name, None, datadir, site_name)

        (datadir, name, ckan_version, always_prod, deploy_target,
            remote_server_key, extra_containers) = task.load_environment(srcdir, datadir, allow_old)

        if not allow_old:
            (port, address, site_url, passwords) = task.load_site(srcdir, datadir, site_name)
        else:
            (port, address, site_url, passwords) = (None, None, None, None)

        environment = cls(name, srcdir, datadir, site_name, ckan_version=ckan_version,
                          port=port, deploy_target=deploy_target, site_url=site_url,
                          always_prod=always_prod, address=address,
                          extension_dir=extension_dir,
                          remote_server_key=remote_server_key,
                          extra_containers=extra_containers)

        if passwords:
            environment.passwords = passwords
        else:
            environment._generate_passwords()

        if not allow_old:
            environment._load_sites()
        return environment

    def data_exists(self):
        """
        Return True if the datadir for this environment exists
        """
        return isdir(self.datadir)

    def require_valid_site(self):
        if self.site_name not in self.sites:
            raise DatacatsError('Invalid site name: {}. Valid names are: {}'
                                .format(self.site_name,
                                        ', '.join(self.sites)))

    def data_complete(self):
        """
        Return True if all the expected datadir files are present
        """
        return task.data_complete(self.datadir, self.sitedir,
            self._get_container_name)

    def require_data(self):
        """
        raise a DatacatsError if the datadir or volumes are missing or damaged
        """
        files = task.source_missing(self.target)
        if files:
            raise DatacatsError('Missing files in source directory:\n' +
                                '\n'.join(files))
        if not self.data_exists():
            raise DatacatsError('Environment datadir missing. '
                                'Try "datacats init".')
        if not self.data_complete():
            raise DatacatsError('Environment datadir damaged or volumes '
                                'missing. '
                                'To reset and discard all data use '
                                '"datacats reset"')

    def create_directories(self, create_project_dir=True):
        """
        Call once for new projects to create the initial project directories.
        """
        return task.create_directories(self.datadir, self.sitedir,
            self.target if create_project_dir else None)

    def create_bash_profile(self):
        """
        Create a default .bash_profile for the shell user that
        activates the ckan virtualenv
        """
        with open(self.target + '/.bash_profile', 'w') as prof:
            prof.write('source /usr/lib/ckan/bin/activate\n')

    def _preload_image(self):
        # pylint: disable=no-self-use
        """
        Return the preloaded ckan src and venv image name
        """
        # get the preload name from self.ckan_version
        return 'datacats/ckan:{}'.format(self.ckan_version)

    def create_virtualenv(self):
        """
        Populate venv from preloaded image
        """
        return task.create_virtualenv(self.target, self.datadir,
            self._preload_image(), self._get_container_name)

    def clean_virtualenv(self):
        """
        Empty our virtualenv so that new (or older) dependencies may be
        installed
        """
        self.user_run_script(
            script=scripts.get_script_path('clean_virtualenv.sh'),
            args=[],
            rw_venv=True,
            )

    def install_extra(self):
        self.user_run_script(
            script=scripts.get_script_path('install_extra_packages.sh'),
            args=[],
            rw_venv=True
        )

    def create_source(self, datapusher=True):
        """
        Populate ckan directory from preloaded image and copy
        who.ini and schema.xml info conf directory
        """
        task.create_source(self.target, self._preload_image(), datapusher)

    def start_supporting_containers(self, log_syslog=False):
        """
        Start all supporting containers (containers required for CKAN to
        operate) if they aren't already running.

            :param log_syslog: A flag to redirect all container logs to host's syslog

        """
        log_syslog = True if self.always_prod else log_syslog
        # in production we always use log_syslog driver (to aggregate all the logs)
        task.start_supporting_containers(
            self.sitedir,
            self.target,
            self.passwords,
            self._get_container_name,
            self.extra_containers,
            log_syslog=log_syslog
            )

    def stop_supporting_containers(self):
        """
        Stop and remove supporting containers (containers that are used by CKAN but don't host
        CKAN or CKAN plugins). This method should *only* be called after CKAN has been stopped
        or behaviour is undefined.
        """
        task.stop_supporting_containers(self._get_container_name, self.extra_containers)

    def fix_storage_permissions(self):
        """
        Set the owner of all apache storage files to www-data container user
        """
        web_command(
            command='/bin/chown -R www-data: /var/www/storage',
            rw={self.sitedir + '/files': '/var/www/storage'})

    def create_ckan_ini(self):
        """
        Use make-config to generate an initial development.ini file
        """
        self.run_command(
            command='/scripts/run_as_user.sh /usr/lib/ckan/bin/paster make-config'
            ' ckan /project/development.ini',
            rw_project=True,
            ro={scripts.get_script_path('run_as_user.sh'): '/scripts/run_as_user.sh'},
            )

    def update_ckan_ini(self, skin=True):
        """
        Use config-tool to update development.ini with our environment settings

        :param skin: use environment template skin plugin True/False
        """
        command = [
            '/usr/lib/ckan/bin/paster', '--plugin=ckan', 'config-tool',
            '/project/development.ini', '-e',
            'sqlalchemy.url = postgresql://<hidden>',
            'ckan.datastore.read_url = postgresql://<hidden>',
            'ckan.datastore.write_url = postgresql://<hidden>',
            'ckan.datapusher.url = http://datapusher:8800',
            'solr_url = http://solr:8080/solr',
            'ckan.storage_path = /var/www/storage',
            'ckan.plugins = datastore resource_proxy text_view ' +
            ('datapusher ' if exists(self.target + '/datapusher') else '')
            + 'recline_grid_view recline_graph_view'
            + (' {0}_theme'.format(self.name) if skin else ''),
            'ckan.site_title = ' + self.name,
            'ckan.site_logo =',
            'ckan.auth.create_user_via_web = false',
            ]
        self.run_command(command=command, rw_project=True)

    def create_install_template_skin(self):
        """
        Create an example ckan extension for this environment and install it
        """
        ckan_extension_template(self.name, self.target)
        self.install_package_develop('ckanext-' + self.name + 'theme')

    def ckan_db_init(self, retry_seconds=DB_INIT_RETRY_SECONDS):
        """
        Run db init to create all ckan tables

        :param retry_seconds: how long to retry waiting for db to start
        """
        # XXX workaround for not knowing how long we need to wait
        # for postgres to be ready. fix this by changing the postgres
        # entrypoint, or possibly running once with command=/bin/true
        started = time.time()
        while True:
            try:
                self.run_command(
                    '/usr/lib/ckan/bin/paster --plugin=ckan db init '
                    '-c /project/development.ini',
                    db_links=True,
                    clean_up=True,
                    )
                break
            except WebCommandError:
                if started + retry_seconds > time.time():
                    raise
            time.sleep(DB_INIT_RETRY_DELAY)

    def install_postgis_sql(self):
        web_command(
            '/scripts/install_postgis.sh',
            image='datacats/postgres',
            ro={scripts.get_script_path('install_postgis.sh'): '/scripts/install_postgis.sh'},
            links={self._get_container_name('postgres'): 'db'},
            )

    def _generate_passwords(self):
        """
        Generate new DB passwords and store them in self.passwords
        """
        self.passwords = {
            'POSTGRES_PASSWORD': generate_password(),
            'CKAN_PASSWORD': generate_password(),
            'DATASTORE_RO_PASSWORD': generate_password(),
            'DATASTORE_RW_PASSWORD': generate_password(),
            'BEAKER_SESSION_SECRET': generate_password(),
            }

    def needs_datapusher(self):
        cp = SafeConfigParser()
        try:
            cp.read(self.target + '/development.ini')
            return ('datapusher' in cp.get('app:main', 'ckan.plugins')
                    and isdir(self.target + '/datapusher'))
        except ConfigParserError as e:
            raise DatacatsError('Failed to read and parse development.ini: ' + str(e))

<<<<<<< HEAD
    def start_ckan(self, production=False, address='127.0.0.1', log_syslog=False,
                   paster_reload=True, interactive=False):
=======
    def start_ckan(self, production=False, log_syslog=False, paster_reload=True):
>>>>>>> 4fb9c37e
        """
        Start the apache server or paster serve

        :param log_syslog: A flag to redirect all container logs to host's syslog
        :param production: True for apache, False for paster serve + debug on
        :param paster_reload: Instruct paster to watch for file changes
        """
        self.stop_ckan()

        address = self.address or '127.0.0.1'
        port = self.port
        # in prod we always use log_syslog driver
        log_syslog = True if self.always_prod else log_syslog

        production = production or self.always_prod
        # We only override the site URL with the docker URL on three conditions
        override_site_url = (self.address is None
                             and not is_boot2docker()
                             and not self.site_url)
        command = ['/scripts/web.sh', str(production), str(override_site_url), str(paster_reload)]

        # XXX nasty hack, remove this once we have a lessc command
        # for users (not just for building our preload image)
        if not production:
            css = self.target + '/ckan/ckan/public/base/css'
            if not exists(css + '/main.debug.css'):
                from shutil import copyfile
                copyfile(css + '/main.css', css + '/main.debug.css')

        ro = {
            self.target: '/project',
            scripts.get_script_path('datapusher.sh'): '/scripts/datapusher.sh'
        }

        if not is_boot2docker():
            ro[self.datadir + '/venv'] = '/usr/lib/ckan'

        datapusher = self.needs_datapusher()
        if datapusher:
            run_container(
                self._get_container_name('datapusher'),
                'datacats/web',
                '/scripts/datapusher.sh',
                ro=ro,
                volumes_from=(self._get_container_name('venv') if is_boot2docker() else None),
                log_syslog=log_syslog)

        while True:
            self._create_run_ini(port, production)
            try:
                self._run_web_container(port, command, address, log_syslog=log_syslog,
                                        datapusher=datapusher, interactive=interactive)
                if not is_boot2docker():
                    self.address = address
            except PortAllocatedError:
                port = self._next_port(port)
                continue
            break

    def _create_run_ini(self, port, production, output='development.ini',
                        source='development.ini', override_site_url=True):
        """
        Create run/development.ini in datadir with debug and site_url overridden
        and with correct db passwords inserted
        """
        cp = SafeConfigParser()
        try:
            cp.read([self.target + '/' + source])
        except ConfigParserError:
            raise DatacatsError('Error reading development.ini')

        cp.set('DEFAULT', 'debug', 'false' if production else 'true')

        if self.site_url:
            site_url = self.site_url
        else:
            if is_boot2docker():
                web_address = socket.gethostbyname(docker_host())
            else:
                web_address = self.address
            site_url = 'http://{}:{}'.format(web_address, port)

        if override_site_url:
            cp.set('app:main', 'ckan.site_url', site_url)

        cp.set('app:main', 'sqlalchemy.url',
               'postgresql://ckan:{0}@db:5432/ckan'
               .format(self.passwords['CKAN_PASSWORD']))
        cp.set('app:main', 'ckan.datastore.read_url',
               'postgresql://ckan_datastore_readonly:{0}@db:5432/ckan_datastore'
               .format(self.passwords['DATASTORE_RO_PASSWORD']))
        cp.set('app:main', 'ckan.datastore.write_url',
               'postgresql://ckan_datastore_readwrite:{0}@db:5432/ckan_datastore'
               .format(self.passwords['DATASTORE_RW_PASSWORD']))
        cp.set('app:main', 'solr_url', 'http://solr:8080/solr')
        cp.set('app:main', 'beaker.session.secret', self.passwords['BEAKER_SESSION_SECRET'])

        if not isdir(self.sitedir + '/run'):
            makedirs(self.sitedir + '/run')  # upgrade old datadir
        with open(self.sitedir + '/run/' + output, 'w') as runini:
            cp.write(runini)

<<<<<<< HEAD
    def _run_web_container(self, port, command, address='127.0.0.1', log_syslog=False,
                           datapusher=True, interactive=False):
=======
    def _run_web_container(self, port, command, address, log_syslog=False,
                           datapusher=True):
>>>>>>> 4fb9c37e
        """
        Start web container on port with command
        """
        if is_boot2docker():
            ro = {}
            volumes_from = self._get_container_name('venv')
        else:
            ro = {self.datadir + '/venv': '/usr/lib/ckan'}
            volumes_from = None

        links = {
            self._get_container_name('solr'): 'solr',
            self._get_container_name('postgres'): 'db'
        }

        links.update({self._get_container_name(container): container
                      for container in self.extra_containers})

        if datapusher:
            if 'datapusher' not in self.containers_running():
                raise DatacatsError(container_logs(self._get_container_name('datapusher'), "all",
                                                   False, False))
            links[self._get_container_name('datapusher')] = 'datapusher'

        ro = dict({
                  self.target: '/project/',
                  scripts.get_script_path('web.sh'): '/scripts/web.sh',
                  scripts.get_script_path('adjust_devini.py'): '/scripts/adjust_devini.py'},
                  **ro)
        rw = {
            self.sitedir + '/files': '/var/www/storage',
            self.sitedir + '/run/development.ini': '/project/development.ini'
            }
        try:
            if not interactive:
                run_container(
                    name=self._get_container_name('web'),
                    image='datacats/web',
                    rw=rw,
                    ro=ro,
                    links=links,
                    volumes_from=volumes_from,
                    command=command,
                    port_bindings={
                        5000: port if is_boot2docker() else (address, port)},
                    log_syslog=log_syslog
                    )
            else:
                if is_boot2docker():
                    switches = ['--volumes-from',
                                self._get_container_name('pgdata'), '--volumes-from',
                                self._get_container_name('venv')]
                else:
                    switches = []
                switches += ['--volume={}:{}:ro'.format(vol, ro[vol]) for vol in ro]
                switches += ['--volume={}:{}'.format(vol, rw[vol]) for vol in rw]
                links = ['--link={}:{}'.format(link, links[link]) for link in links]
                args = ['docker', 'run', '-it', '--name', self._get_container_name('web'),
                        '-p', '5000:{}'.format(port) if is_boot2docker()
                        else '{}:5000:{}'.format(address, port)] + \
                    switches + links + ['datacats/web', ] + command
                subprocess.call(args)
        except APIError as e:
            if '409' in str(e):
                raise DatacatsError('Web container already running. '
                                    'Please stop_web before running.')
            else:
                raise

    def wait_for_web_available(self):
        """
        Wait for the web server to become available or raise DatacatsError
        if it fails to start.
        """
        try:
            if not wait_for_service_available(
                    self._get_container_name('web'),
                    self.web_address(),
                    WEB_START_TIMEOUT_SECONDS):
                raise DatacatsError('Error while starting web container:\n' +
                                    container_logs(self._get_container_name('web'), "all",
                                                   False, None))
        except ServiceTimeout:
            raise DatacatsError('Timeout while starting web container. Logs:' +
                                container_logs(self._get_container_name('web'), "all", False, None))

    def _choose_port(self):
        """
        Return a port number from 5000-5999 based on the environment name
        to be used as a default when the user hasn't selected one.
        """
        # instead of random let's base it on the name chosen (and the site name)
        return 5000 + unpack('Q',
                             sha((self.name + self.site_name)
                             .decode('ascii')).digest()[:8])[0] % 1000

    def _next_port(self, port):
        """
        Return another port from the 5000-5999 range
        """
        port = 5000 + (port + 1) % 1000
        if port == self.port:
            raise DatacatsError('Too many instances running')
        return port

    def stop_ckan(self):
        """
        Stop and remove the web container
        """
        remove_container(self._get_container_name('web'), force=True)
        remove_container(self._get_container_name('datapusher'), force=True)

    def _current_web_port(self):
        """
        return just the port number for the web container, or None if
        not running
        """
        info = inspect_container(self._get_container_name('web'))
        if info is None:
            return None
        try:
            if not info['State']['Running']:
                return None
            return info['NetworkSettings']['Ports']['5000/tcp'][0]['HostPort']
        except TypeError:
            return None

    def fully_running(self):
        """
        Returns true iff the environment is fully up and functioning.
        Returns False otherwise.
        """
        running = self.containers_running()
        return ('postgres' in running and
                'solr' in running and
                'web' in running)

    def add_extra_container(self, container, error_on_exists=False):
        """
        Add a container as a 'extra'. These are running containers which are not necessary for
        running default CKAN but are useful for certain extensions
        :param container: The container name to add
        :param error_on_exists: Raise a DatacatsError if the extra container already exists.
        """
        if container in self.extra_containers:
            if error_on_exists:
                raise DatacatsError('{} is already added as an extra container.'.format(container))
            else:
                return

        self.extra_containers.append(container)

        cp = SafeConfigParser()
        cp.read(self.target + '/.datacats-environment')

        cp.set('datacats', 'extra_containers', ' '.join(self.extra_containers))

        with open(self.target + '/.datacats-environment', 'w') as f:
            cp.write(f)

    def containers_running(self):
        """
        Return a list of containers tracked by this environment that are running
        """
        return task.containers_running(self._get_container_name)

    def web_address(self):
        """
        Return the url of the web server or None if not running
        """
        port = self._current_web_port()
        address = self.address or '127.0.0.1'
        if port is None:
            return None
        return 'http://{0}:{1}/'.format(
            address if address and not is_boot2docker() else docker_host(),
            port)

    def create_admin_set_password(self, password):
        """
        create 'admin' account with given password
        """
        with open(self.sitedir + '/run/admin.json', 'w') as out:
            json.dump({
                'name': 'admin',
                'email': 'none',
                'password': password,
                'sysadmin': True},
                out)
        self.user_run_script(
            script=scripts.get_script_path('update_add_admin.sh'),
            args=[],
            db_links=True,
            ro={
                self.sitedir + '/run/admin.json': '/input/admin.json'
               },
            )
        remove(self.sitedir + '/run/admin.json')

    def interactive_shell(self, command=None, paster=False, detach=False):
        """
        launch interactive shell session with all writable volumes

        :param: list of strings to execute instead of bash
        """
        if not exists(self.target + '/.bash_profile'):
            # this file is required for activating the virtualenv
            self.create_bash_profile()

        if not command:
            command = []
        use_tty = sys.stdin.isatty() and sys.stdout.isatty()

        background = environ.get('CIRCLECI', False) or detach

        if is_boot2docker():
            venv_volumes = ['--volumes-from', self._get_container_name('venv')]
        else:
            venv_volumes = ['-v', self.datadir + '/venv:/usr/lib/ckan:rw']

        self._create_run_ini(self.port, production=False, output='run.ini')
        self._create_run_ini(self.port, production=True, output='test.ini',
                             source='ckan/test-core.ini', override_site_url=False)

        script = scripts.get_script_path('shell.sh')
        if paster:
            script = scripts.get_script_path('paster.sh')
            if command and command != ['help'] and command != ['--help']:
                command += ['--config=/project/development.ini']
            command = [self.extension_dir] + command

        proxy_settings = self._proxy_settings()
        if proxy_settings:
            venv_volumes += ['-v',
                             self.sitedir + '/run/proxy-environment:/etc/environment:ro']

        links = {self._get_container_name('solr'): 'solr',
                 self._get_container_name('postgres'): 'db'}

        links.update({self._get_container_name(container): container for container
                      in self.extra_containers})

        link_params = []

        for link in links:
            link_params.append('--link')
            link_params.append(link + ':' + links[link])

        # FIXME: consider switching this to dockerpty
        # using subprocess for docker client's interactive session
        return subprocess.call([
            DOCKER_EXE, 'run',
            ] + (['--rm'] if not background else []) + [
            '-t' if use_tty else '',
            '-d' if detach else '-i',
            ] + venv_volumes + [
            '-v', self.target + ':/project:rw',
            '-v', self.sitedir + '/files:/var/www/storage:rw',
            '-v', script + ':/scripts/shell.sh:ro',
            '-v', scripts.get_script_path('paster_cd.sh') + ':/scripts/paster_cd.sh:ro',
            '-v', self.sitedir + '/run/run.ini:/project/development.ini:ro',
            '-v', self.sitedir +
                '/run/test.ini:/project/ckan/test-core.ini:ro'] +
            link_params
            + (['--link', self._get_container_name('datapusher') + ':datapusher']
               if self.needs_datapusher() else []) +
            ['--hostname', self.name,
            'datacats/web', '/scripts/shell.sh'] + command)

    def install_package_requirements(self, psrc, stream_output=None):
        """
        Install from requirements.txt file found in psrc

        :param psrc: name of directory in environment directory
        """
        package = self.target + '/' + psrc
        assert isdir(package), package
        reqname = '/requirements.txt'
        if not exists(package + reqname):
            reqname = '/pip-requirements.txt'
            if not exists(package + reqname):
                return
        return self.user_run_script(
            script=scripts.get_script_path('install_reqs.sh'),
            args=['/project/' + psrc + reqname],
            rw_venv=True,
            rw_project=True,
            stream_output=stream_output
            )

    def install_package_develop(self, psrc, stream_output=None):
        """
        Install a src package in place (setup.py develop)

        :param psrc: name of directory under project directory
        """
        package = self.target + '/' + psrc
        assert isdir(package), package
        if not exists(package + '/setup.py'):
            return
        return self.user_run_script(
            script=scripts.get_script_path('install_package.sh'),
            args=['/project/' + psrc],
            rw_venv=True,
            rw_project=True,
            stream_output=stream_output
            )

    def user_run_script(self, script, args, db_links=False, rw_venv=False,
                        rw_project=False, rw=None, ro=None, stream_output=None):
        return self.run_command(
            command=['/scripts/run_as_user.sh', '/scripts/run.sh'] + args,
            db_links=db_links,
            rw_venv=rw_venv,
            rw_project=rw_project,
            rw=rw,
            ro=dict(ro or {}, **{
                scripts.get_script_path('run_as_user.sh'): '/scripts/run_as_user.sh',
                script: '/scripts/run.sh',
                }),
            stream_output=stream_output
            )

    def run_command(self, command, db_links=False, rw_venv=False,
                    rw_project=False, rw=None, ro=None, clean_up=False,
                    stream_output=None):

        rw = {} if rw is None else dict(rw)
        ro = {} if ro is None else dict(ro)

        ro.update(self._proxy_settings())

        if is_boot2docker():
            volumes_from = self._get_container_name('venv')
        else:
            volumes_from = None
            venvmount = rw if rw_venv else ro
            venvmount[self.datadir + '/venv'] = '/usr/lib/ckan'
        projectmount = rw if rw_project else ro
        projectmount[self.target] = '/project'

        if db_links:
            self._create_run_ini(self.port, production=False, output='run.ini')
            links = {
                self._get_container_name('solr'): 'solr',
                self._get_container_name('postgres'): 'db',
                }
            ro[self.sitedir + '/run/run.ini'] = '/project/development.ini'
        else:
            links = None

        return web_command(command=command, ro=ro, rw=rw, links=links,
                           volumes_from=volumes_from, clean_up=clean_up,
                           commit=True, stream_output=stream_output)

    def purge_data(self, which_sites=None, never_delete=False):
        """
        Remove uploaded files, postgres db, solr index, venv
        """
        # Default to the set of all sites
        if not exists(self.datadir + '/.version'):
            format_version = 1
        else:
            with open(self.datadir + '/.version') as f:
                format_version = int(f.read().strip())

        if format_version == 1:
            print 'WARNING: Defaulting to old purge for version 1.'
            datadirs = ['files', 'solr']
            if is_boot2docker():
                remove_container('datacats_pgdata_{}'.format(self.name))
                remove_container('datacats_venv_{}'.format(self.name))
            else:
                datadirs += ['postgres', 'venv']

            web_command(
                command=['/scripts/purge.sh']
                + ['/project/data/' + d for d in datadirs],
                ro={scripts.get_script_path('purge.sh'): '/scripts/purge.sh'},
                rw={self.datadir: '/project/data'},
                )
            shutil.rmtree(self.datadir)
        elif format_version == 2:
            if not which_sites:
                which_sites = self.sites

            datadirs = []
            boot2docker = is_boot2docker()

            if which_sites:
                if self.target:
                    cp = SafeConfigParser()
                    cp.read([self.target + '/.datacats-environment'])

                for site in which_sites:
                    if boot2docker:
                        remove_container(self._get_container_name('pgdata'))
                    else:
                        datadirs += [site + '/postgres']
                    # Always rm the site dir & solr & files
                    datadirs += [site, site + '/files', site + '/solr']
                    if self.target:
                        cp.remove_section('site_' + site)
                        self.sites.remove(site)

                if self.target:
                    with open(self.target + '/.datacats-environment', 'w') as conf:
                        cp.write(conf)

            datadirs = ['sites/' + datadir for datadir in datadirs]

            if not self.sites and not never_delete:
                datadirs.append('venv')

            web_command(
                command=['/scripts/purge.sh']
                    + ['/project/data/' + d for d in datadirs],
                ro={scripts.get_script_path('purge.sh'): '/scripts/purge.sh'},
                rw={self.datadir: '/project/data'},
                )

            if not self.sites and not never_delete:
                shutil.rmtree(self.datadir)
        else:
            raise DatacatsError('Unknown format version {}'.format(format_version))

    def logs(self, container, tail='all', follow=False, timestamps=False):
        """
        :param container: 'web', 'solr' or 'postgres'
        :param tail: number of lines to show
        :param follow: True to return generator instead of list
        :param timestamps: True to include timestamps
        """
        return container_logs(
            self._get_container_name(container),
            tail,
            follow,
            timestamps)

    def compile_less(self):
        c = run_container(
            name=self._get_container_name('lessc'), image='datacats/lessc',
            rw={self.target: '/project/target'},
            ro={scripts.get_script_path('compile_less.sh'): '/project/compile_less.sh'})
        for log in container_logs(c['Id'], "all", True, False):
            yield log
        remove_container(c)

    def _proxy_settings(self):
        """
        Create/replace ~/.datacats/run/proxy-environment and return
        entry for ro mount for containers
        """
        if not ('https_proxy' in environ or 'HTTPS_PROXY' in environ
                or 'http_proxy' in environ or 'HTTP_PROXY' in environ):
            return {}
        https_proxy = environ.get('https_proxy')
        if https_proxy is None:
            https_proxy = environ.get('HTTPS_PROXY')
        http_proxy = environ.get('http_proxy')
        if http_proxy is None:
            http_proxy = environ.get('HTTP_PROXY')
        no_proxy = environ.get('no_proxy')
        if no_proxy is None:
            no_proxy = environ.get('NO_PROXY', '')
        no_proxy = no_proxy + ',solr,db'

        out = [
            'PATH="/usr/local/sbin:/usr/local/bin:/usr/sbin:/usr/bin:/sbin:'
            '/bin:/usr/games:/usr/local/games"\n']
        if https_proxy is not None:
            out.append('https_proxy=' + posix_quote(https_proxy) + '\n')
            out.append('HTTPS_PROXY=' + posix_quote(https_proxy) + '\n')
        if http_proxy is not None:
            out.append('http_proxy=' + posix_quote(http_proxy) + '\n')
            out.append('HTTP_PROXY=' + posix_quote(http_proxy) + '\n')
        if no_proxy is not None:
            out.append('no_proxy=' + posix_quote(no_proxy) + '\n')
            out.append('NO_PROXY=' + posix_quote(no_proxy) + '\n')

        with open(self.sitedir + '/run/proxy-environment', 'w') as f:
            f.write("".join(out))

        return {self.sitedir + '/run/proxy-environment': '/etc/environment'}

    def _get_container_name(self, container_type):
        """
        Gets the full name of a container of the type specified.
        Currently the supported types are:
            - 'venv'
            - 'postgres'
            - 'solr'
            - 'web'
            - 'pgdata'
            - 'lessc'
            - 'datapusher'
            - 'redis'
        The name will be formatted appropriately with any prefixes and postfixes
        needed.

        :param container_type: The type of container name to generate (see above).
        """
        if container_type in ['venv']:
            return 'datacats_{}_{}'.format(container_type, self.name)
        else:
            return 'datacats_{}_{}_{}'.format(container_type, self.name, self.site_name)


def posix_quote(s):
    return "\\'".join("'" + p + "'" for p in s.split("'"))<|MERGE_RESOLUTION|>--- conflicted
+++ resolved
@@ -388,12 +388,8 @@
         except ConfigParserError as e:
             raise DatacatsError('Failed to read and parse development.ini: ' + str(e))
 
-<<<<<<< HEAD
-    def start_ckan(self, production=False, address='127.0.0.1', log_syslog=False,
-                   paster_reload=True, interactive=False):
-=======
-    def start_ckan(self, production=False, log_syslog=False, paster_reload=True):
->>>>>>> 4fb9c37e
+    def start_ckan(self, production=False, log_syslog=False, paster_reload=True,
+                   interactive=False):
         """
         Start the apache server or paster serve
 
@@ -496,13 +492,8 @@
         with open(self.sitedir + '/run/' + output, 'w') as runini:
             cp.write(runini)
 
-<<<<<<< HEAD
-    def _run_web_container(self, port, command, address='127.0.0.1', log_syslog=False,
+    def _run_web_container(self, port, command, address, log_syslog=False,
                            datapusher=True, interactive=False):
-=======
-    def _run_web_container(self, port, command, address, log_syslog=False,
-                           datapusher=True):
->>>>>>> 4fb9c37e
         """
         Start web container on port with command
         """
