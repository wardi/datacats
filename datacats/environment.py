# Copyright 2014-2015 Boxkite Inc.

# This file is part of the DataCats package and is released under
# the terms of the GNU Affero General Public License version 3.0.
# See LICENSE.txt or http://www.fsf.org/licensing/licenses/agpl-3.0.html

from os.path import abspath, split as path_split, expanduser, isdir, exists
from os import makedirs, getcwd, remove, environ
import sys
import subprocess
import shutil
import json
import time
from string import uppercase, lowercase, digits
from random import SystemRandom
from sha import sha
from struct import unpack
from ConfigParser import (SafeConfigParser, Error as ConfigParserError,
                          NoOptionError, NoSectionError)

from datacats.validate import valid_name
from datacats.docker import (web_command, run_container, remove_container,
                             inspect_container, is_boot2docker, data_only_container, docker_host,
                             PortAllocatedError, container_logs, remove_image, WebCommandError,
                             image_exists)
from datacats.template import ckan_extension_template
from datacats.scripts import (WEB, SHELL, PASTER, PASTER_CD, PURGE,
                              RUN_AS_USER, INSTALL_REQS, CLEAN_VIRTUALENV, INSTALL_PACKAGE)
from datacats.network import wait_for_service_available, ServiceTimeout
from datacats.error import DatacatsError

WEB_START_TIMEOUT_SECONDS = 30
DB_INIT_RETRY_SECONDS = 30
DB_INIT_RETRY_DELAY = 2
DOCKER_EXE = 'docker'


class Environment(object):

    """
    DataCats environment settings object

    Create with Environment.new(path) or Environment.load(path)
    """

    def __init__(self, name, target, datadir, ckan_version=None, port=None,
<<<<<<< HEAD
                deploy_target=None, site_url=None, always_prod=False,
                extension_dir='ckan', address=None):
=======
                 deploy_target=None, site_url=None, always_prod=False,
                 extension_dir='ckan'):
>>>>>>> 39631caa
        self.name = name
        self.target = target
        self.datadir = datadir
        self.extension_dir = extension_dir
        self.ckan_version = ckan_version
        self.port = int(port if port else self._choose_port())
        self.address = address
        self.deploy_target = deploy_target
        self.site_url = site_url
        self.always_prod = always_prod

    def save(self):
        """
        Save environment settings into environment directory
        """
        cp = SafeConfigParser()

        cp.add_section('datacats')
        cp.set('datacats', 'name', self.name)
        cp.set('datacats', 'ckan_version', self.ckan_version)
        cp.set('datacats', 'port', str(self.port))
        cp.set('datacats', 'address', self.address or '127.0.0.1')

        if self.deploy_target:
            cp.add_section('deploy')
            cp.set('deploy', 'target', self.deploy_target)

        if self.site_url or self.always_prod:
            if self.site_url:
                cp.set('datacats', 'site_url', self.site_url)
            if self.always_prod:
                cp.set('datacats', 'always_prod', 'true')

        with open(self.target + '/.datacats-environment', 'w') as config:
            cp.write(config)

        # save passwords to datadir
        cp = SafeConfigParser()

        cp.add_section('passwords')
        for n in sorted(self.passwords):
            cp.set('passwords', n.lower(), self.passwords[n])

        with open(self.datadir + '/passwords.ini', 'w') as config:
            cp.write(config)

        self._update_saved_project_dir()

    def _update_saved_project_dir(self):
        """
        Store the last place we've seen this environment so the user
        can specify an environment by name
        """
        with open(self.datadir + '/project-dir', 'w') as pdir:
            pdir.write(self.target)

    @classmethod
    def new(cls, path, ckan_version, port=None, address=None):
        """
        Return a Environment object with settings for a new project.
        No directories or containers are created by this call.

        :params path: location for new project directory, may be relative
        :params ckan_version: release of CKAN to install
        :params port: preferred port for local instance

        Raises DatcatsError if directories or project with same
        name already exits.
        """
        workdir, name = path_split(abspath(expanduser(path)))

        if not valid_name(name):
            raise DatacatsError('Please choose an environment name starting'
                                ' with a letter and including only lowercase letters'
                                ' and digits')
        if not isdir(workdir):
            raise DatacatsError('Parent directory for environment'
                                ' does not exist')

        require_images()

        datadir = expanduser('~/.datacats/' + name)
        target = workdir + '/' + name

        if isdir(datadir):
            raise DatacatsError('Environment data directory {0} already exists',
                                (datadir,))
        if isdir(target):
            raise DatacatsError('Environment directory already exists')

        environment = cls(name, target, datadir, ckan_version, port)
        environment._generate_passwords()
        return environment

    @classmethod
    def load(cls, environment_name=None, data_only=False):
        """
        Return an Environment object based on an existing project.

        :param environment_name: exising environment name, path or None to
            look in current or parent directories for project
        :param data_only: set to True to only load from data dir, not
            the project dir; Used for purging environment data.

        Raises DatacatsError if environment can't be found or if there is an
        error parsing the environment information.
        """
        if environment_name is None:
            environment_name = '.'

        require_images()

        extension_dir = 'ckan'
        if valid_name(environment_name) and isdir(
                expanduser('~/.datacats/' + environment_name)):
            used_path = False
            datadir = expanduser('~/.datacats/' + environment_name)
            with open(datadir + '/project-dir') as pd:
                wd = pd.read()
            if not data_only and not exists(wd + '/.datacats-environment'):
                raise DatacatsError(
                    'Environment data found but environment directory is'
                    ' missing. Try again from the new environment directory'
                    ' location or remove the environment data with'
                    ' "datacats purge"')
        else:
            used_path = True
            wd = abspath(environment_name)
            if not isdir(wd):
                raise DatacatsError('No environment found with that name')

            first_wd = wd
            oldwd = None
            while not exists(wd + '/.datacats-environment'):
                oldwd = wd
                wd, ignore = path_split(wd)
                if wd == oldwd:
                    raise DatacatsError(
                        'Environment not found in {0} or above', first_wd)

            if oldwd:
                ignore, extension_dir = path_split(oldwd)

        if data_only and not used_path:
            return cls(environment_name, None, datadir)

        cp = SafeConfigParser()
        try:
            cp.read([wd + '/.datacats-environment'])
        except ConfigParserError:
            raise DatacatsError('Error reading environment information')

        name = cp.get('datacats', 'name')
        datadir = expanduser('~/.datacats/' + name)
        ckan_version = cp.get('datacats', 'ckan_version')
        try:
            address = cp.get('datacats', 'address')
        except:
            port = None
        try:
            port = cp.getint('datacats', 'port')
        except NoOptionError:
            port = None
        try:
            site_url = cp.get('datacats', 'site_url')
        except NoOptionError:
            site_url = None
        try:
            always_prod = cp.getboolean('datacats', 'always_prod')
        except NoOptionError:
            always_prod = False
        try:
            deploy_target = cp.get('deploy', 'target', None)
        except NoSectionError:
            deploy_target = None

        passwords = {}
        try:
            # backwards compatibility  FIXME: remove this
            pw_options = cp.options('passwords')
        except NoSectionError:
            cp = SafeConfigParser()
            cp.read(datadir + '/passwords.ini')
            try:
                pw_options = cp.options('passwords')
            except NoSectionError:
                pw_options = []

        for n in pw_options:
            passwords[n.upper()] = cp.get('passwords', n)

        environment = cls(name, wd, datadir, ckan_version, port, deploy_target,
<<<<<<< HEAD
        site_url=site_url, always_prod=always_prod, address=address,
        extension_dir=extension_dir)
=======
                          site_url=site_url, always_prod=always_prod, extension_dir=extension_dir)
>>>>>>> 39631caa
        if passwords:
            environment.passwords = passwords
        else:
            environment._generate_passwords()

        if not used_path:
            environment._update_saved_project_dir()

        return environment

    def data_exists(self):
        """
        Return True if the datadir for this environment exists
        """
        return isdir(self.datadir)

    def data_complete(self):
        """
        Return True if all the expected datadir files are present
        """
        if (not isdir(self.datadir + '/files')
                or not isdir(self.datadir + '/run')
                or not isdir(self.datadir + '/search')):
            return False
        if is_boot2docker():
            return True
        return (
            isdir(self.datadir + '/venv') and
            isdir(self.datadir + '/data'))

    def require_data(self):
        """
        raise a DatacatsError if the datadir is missing or damaged
        """
        if not self.data_exists():
            raise DatacatsError('Environment datadir missing. '
                                'Try "datacats init".')
        if not self.data_complete():
            raise DatacatsError('Environment datadir damaged. '
                                'Try "datacats purge" followed by "datacats init".')

    def create_directories(self, create_project_dir=True):
        """
        Call once for new projects to create the initial project directories.
        """
        makedirs(self.datadir, mode=0o700)
        makedirs(self.datadir + '/search')
        if not is_boot2docker():
            makedirs(self.datadir + '/venv')
            makedirs(self.datadir + '/data')
        makedirs(self.datadir + '/files')
        makedirs(self.datadir + '/run')
        if create_project_dir:
            makedirs(self.target)

    def create_bash_profile(self):
        """
        Create a default .bash_profile for the shell user that
        activates the ckan virtualenv
        """
        with open(self.target + '/.bash_profile', 'w') as prof:
            prof.write('source /usr/lib/ckan/bin/activate\n')

    def _preload_image(self):
        """
        Return the preloaded ckan src and venv image name
        """
        # FIXME: when we support more than one preload image
        # get the preload name from self.ckan_version
        return 'datacats/web:preload-2.3'

    def create_virtualenv(self):
        """
        Populate venv directory from preloaded image
        """
        if is_boot2docker():
            data_only_container('datacats_venv_' + self.name,
                                ['/usr/lib/ckan'])
            img_id = web_command(
                '/bin/mv /usr/lib/ckan/ /usr/lib/ckan_original',
                image=self._preload_image(),
                commit=True,
                )
            web_command(
                command='/bin/cp -a /usr/lib/ckan_original/. /usr/lib/ckan/.',
                volumes_from='datacats_venv_' + self.name,
                image=img_id,
                )
            remove_image(img_id)
        else:
            web_command(
                command='/bin/cp -a /usr/lib/ckan/. /usr/lib/ckan_target/.',
                rw={self.datadir + '/venv': '/usr/lib/ckan_target'},
                image=self._preload_image())

    def clean_virtualenv(self):
        """
        Empty our virtualenv so that new (or older) dependencies may be
        installed
        """
        self.user_run_script(
            script=CLEAN_VIRTUALENV,
            args=[],
            rw_venv=True,
            )

    def create_source(self):
        """
        Populate ckan directory from preloaded image and copy
        who.ini and schema.xml info conf directory
        """
        web_command(
            command='/bin/cp -a /project/ckan /project_target/ckan',
            rw={self.target: '/project_target'},
            image=self._preload_image())
        shutil.copy(
            self.target + '/ckan/ckan/config/who.ini',
            self.target)
        shutil.copy(
            self.target + '/ckan/ckan/config/solr/schema.xml',
            self.target)

    def start_postgres_and_solr(self):
        """
        run the DB and search containers
        """
        # complicated because postgres needs hard links to
        # work on its data volume. see issue #5
        if is_boot2docker():
            data_only_container('datacats_pgdata_' + self.name,
                                ['/var/lib/postgresql/data'])
            rw = {}
            volumes_from = 'datacats_pgdata_' + self.name
        else:
            rw = {self.datadir + '/postgres': '/var/lib/postgresql/data'}
            volumes_from = None

        # users are created when data dir is blank so we must pass
        # all the user passwords as environment vars
        running = self.containers_running()
        if 'postgres' not in running or 'solr' not in running:
            self.stop_postgres_and_solr()
            run_container(
                name='datacats_postgres_' + self.name,
                image='datacats/postgres',
                environment=self.passwords,
                rw=rw,
                volumes_from=volumes_from)
            run_container(
                name='datacats_solr_' + self.name,
                image='datacats/solr',
                rw={self.datadir + '/solr': '/var/lib/solr'},
                ro={self.target + '/schema.xml': '/etc/solr/conf/schema.xml'})

    def stop_postgres_and_solr(self):
        """
        stop and remove postgres and solr containers
        """
        remove_container('datacats_postgres_' + self.name)
        remove_container('datacats_solr_' + self.name)

    def fix_storage_permissions(self):
        """
        Set the owner of all apache storage files to www-data container user
        """
        web_command(
            command='/bin/chown -R www-data: /var/www/storage',
            rw={self.datadir + '/files': '/var/www/storage'})

    def create_ckan_ini(self):
        """
        Use make-config to generate an initial development.ini file
        """
        self.run_command(
            command='/usr/lib/ckan/bin/paster make-config'
            ' ckan /project/development.ini',
            rw_project=True,
            )

    def update_ckan_ini(self, skin=True):
        """
        Use config-tool to update development.ini with our environment settings

        :param skin: use environment template skin plugin True/False
        """
        command = [
            '/usr/lib/ckan/bin/paster', '--plugin=ckan', 'config-tool',
            '/project/development.ini', '-e',
            'sqlalchemy.url = postgresql://<hidden>',
            'ckan.datastore.read_url = postgresql://<hidden>',
            'ckan.datastore.write_url = postgresql://<hidden>',
            'solr_url = http://solr:8080/solr',
            'ckan.storage_path = /var/www/storage',
            'ckan.plugins = datastore resource_proxy text_view '
            + 'recline_grid_view recline_graph_view'
            + (' {0}_theme'.format(self.name) if skin else ''),
            'ckan.site_title = ' + self.name,
            'ckan.site_logo =',
            'ckan.auth.create_user_via_web = false',
            ]
        self.run_command(command=command, rw_project=True)

    def create_install_template_skin(self):
        """
        Create an example ckan extension for this environment and install it
        """
        ckan_extension_template(self.name, self.target)
        self.install_package_develop('ckanext-' + self.name + 'theme')

    def fix_project_permissions(self):
        """
        Reset owner of project files to the host user so they can edit,
        move and delete them freely.
        """
        self.run_command(
            command='/bin/chown -R --reference=/project'
            ' /usr/lib/ckan /project',
            rw_venv=True,
            rw_project=True,
            )

    def ckan_db_init(self, retry_seconds=DB_INIT_RETRY_SECONDS):
        """
        Run db init to create all ckan tables

        :param retry_seconds: how long to retry waiting for db to start
        """
        started = time.time()
        while True:
            try:
                self.run_command(
                    '/usr/lib/ckan/bin/paster --plugin=ckan db init '
                    '-c /project/development.ini',
                    db_links=True,
                    clean_up=True,
                    )
                return
            except WebCommandError:
                if started + retry_seconds > time.time():
                    raise
            time.sleep(DB_INIT_RETRY_DELAY)

    def _generate_passwords(self):
        """
        Generate new DB passwords and store them in self.passwords
        """
        self.passwords = {
            'POSTGRES_PASSWORD': generate_db_password(),
            'CKAN_PASSWORD': generate_db_password(),
            'DATASTORE_RO_PASSWORD': generate_db_password(),
            'DATASTORE_RW_PASSWORD': generate_db_password(),
            }

    def start_web(self, production=False, address='127.0.0.1'):
        """
        Start the apache server or paster serve

        :param production: True for apache, False for paster serve + debug on
        :param address: On Linux, the address to serve from (can be 0.0.0.0 for listening on all addresses)
        """
        port = self.port
        command = None

        production = production or self.always_prod
        if not production:
            command = ['/scripts/web.sh']

        if address != '127.0.0.1' and is_boot2docker():
            raise DatacatsError('Cannot specify address on boot2docker.')

        # XXX nasty hack, remove this once we have a lessc command
        # for users (not just for building our preload image)
        if not production:
            css = self.target + '/ckan/ckan/public/base/css'
            if not exists(css + '/main.debug.css'):
                from shutil import copyfile
                copyfile(css + '/main.css', css + '/main.debug.css')

        while True:
            self._create_run_ini(port, production)
            try:
                self._run_web_container(port, command, address)
                if not is_boot2docker():
                    self.address = address
            except PortAllocatedError:
                port = self._next_port(port)
                continue
            break

    def _create_run_ini(self, port, production, output='development.ini',
                        source='development.ini', override_site_url=True):
        """
        Create run/development.ini in datadir with debug and site_url overridden
        and with correct db passwords inserted
        """
        cp = SafeConfigParser()
        try:
            cp.read([self.target + '/' + source])
        except ConfigParserError:
            raise DatacatsError('Error reading development.ini')

        cp.set('DEFAULT', 'debug', 'false' if production else 'true')

        if self.site_url:
            site_url = self.site_url
        else:
            site_url = 'http://{0}:{1}/'.format(docker_host(), port)

        if override_site_url:
            cp.set('app:main', 'ckan.site_url', site_url)

        cp.set('app:main', 'sqlalchemy.url',
               'postgresql://ckan:{0}@db:5432/ckan'
               .format(self.passwords['CKAN_PASSWORD']))
        cp.set('app:main', 'ckan.datastore.read_url',
               'postgresql://ckan_datastore_readonly:{0}@db:5432/ckan_datastore'
               .format(self.passwords['DATASTORE_RO_PASSWORD']))
        cp.set('app:main', 'ckan.datastore.write_url',
               'postgresql://ckan_datastore_readwrite:{0}@db:5432/ckan_datastore'
               .format(self.passwords['DATASTORE_RW_PASSWORD']))
        cp.set('app:main', 'solr_url', 'http://solr:8080/solr')

        if not isdir(self.datadir + '/run'):
            makedirs(self.datadir + '/run')  # upgrade old datadir
        with open(self.datadir + '/run/' + output, 'w') as runini:
            cp.write(runini)

    def _run_web_container(self, port, command, address='127.0.0.1'):
        """
        Start web container on port with command
        """
        if is_boot2docker():
            ro = {}
            volumes_from = 'datacats_venv_' + self.name
        else:
            ro = {self.datadir + '/venv': '/usr/lib/ckan'}
            volumes_from = None

        run_container(
            name='datacats_web_' + self.name,
            image='datacats/web',
            rw={self.datadir + '/files': '/var/www/storage'},
            ro=dict({
                self.target: '/project/',
                self.datadir + '/run/development.ini':
                    '/project/development.ini',
                WEB: '/scripts/web.sh'}, **ro),
            links={'datacats_solr_' + self.name: 'solr',
                   'datacats_postgres_' + self.name: 'db'},
            volumes_from=volumes_from,
            command=command,
            port_bindings={
                5000: port if is_boot2docker() else (address, port)},
            )

    def wait_for_web_available(self):
        """
        Wait for the web server to become available or raise DatacatsError
        if it fails to start.
        """
        try:
            if not wait_for_service_available(
                    'datacats_web_' + self.name,
                    self.web_address(),
                    WEB_START_TIMEOUT_SECONDS):
                raise DatacatsError('Failed to start web container.'
                                    ' Run "datacats logs" to check the output.')
        except ServiceTimeout:
            raise DatacatsError('Timeout waiting for web container to start.'
                                ' Run "datacats logs" to check the output.')

    def _choose_port(self):
        """
        Return a port number from 5000-5999 based on the environment name
        to be used as a default when the user hasn't selected one.
        """
        # instead of random let's base it on the name chosen
        return 5000 + unpack('Q',
                             sha(self.name.decode('ascii')).digest()[:8])[0] % 1000

    def _next_port(self, port):
        """
        Return another port from the 5000-5999 range
        """
        port = 5000 + (port + 1) % 1000
        if port == self.port:
            raise DatacatsError('Too many instances running')
        return port

    def stop_web(self):
        """
        Stop and remove the web container
        """
        remove_container('datacats_web_' + self.name, force=True)

    def _current_web_port(self):
        """
        return just the port number for the web container, or None if
        not running
        """
        info = inspect_container('datacats_web_' + self.name)
        if info is None:
            return None
        try:
            if not info['State']['Running']:
                return None
            return info['NetworkSettings']['Ports']['5000/tcp'][0]['HostPort']
        except TypeError:
            return None

    def containers_running(self):
        """
        Return a list including 0 or more of ['web', 'postgres', 'solr']
        for containers tracked by this project that are running
        """
        running = []
        for n in ['web', 'postgres', 'solr']:
            info = inspect_container('datacats_' + n + '_' + self.name)
            if info and not info['State']['Running']:
                running.append(n + '(halted)')
            elif info:
                running.append(n)
        return running

    def web_address(self):
        """
        Return the url of the web server or None if not running
        """
        port = self._current_web_port()
        address = self.address or '127.0.0.1'
        if port is None:
            return None
        return 'http://{0}:{1}/'.format(address if address else docker_host(), port)

    def create_admin_set_password(self, password):
        """
        create 'admin' account with given password
        """
        with open(self.datadir + '/run/admin.json', 'w') as out:
            json.dump({
                'name': 'admin',
                'email': 'none',
                'password': password,
                'sysadmin': True},
                out)
        self.run_command(
            command=['/bin/bash', '-c', '/usr/lib/ckan/bin/ckanapi '
                     'action user_create -i -c /project/development.ini '
                     '< /input/admin.json'],
            db_links=True,
            ro={self.datadir + '/run/admin.json': '/input/admin.json'},
            )
        remove(self.datadir + '/run/admin.json')

    def interactive_shell(self, command=None, paster=False, detach=False):
        """
        launch interactive shell session with all writable volumes

        :param: list of strings to execute instead of bash
        """
        if not exists(self.target + '/.bash_profile'):
            # this file is required for activating the virtualenv
            self.create_bash_profile()

        if not command:
            command = []
        use_tty = sys.stdin.isatty() and sys.stdout.isatty()

        background = environ.get('CIRCLECI', False) or detach

        if is_boot2docker():
            venv_volumes = ['--volumes-from', 'datacats_venv_' + self.name]
        else:
            venv_volumes = ['-v', self.datadir + '/venv:/usr/lib/ckan:rw']

        self._create_run_ini(self.port, production=False, output='run.ini')
        self._create_run_ini(self.port, production=True, output='test.ini',
                             source='ckan/test-core.ini', override_site_url=False)

        script = SHELL
        if paster:
            script = PASTER
            if command and command != ['help'] and command != ['--help']:
                command += ['--config=/project/development.ini']
            command = [self.extension_dir] + command

        proxy_settings = self._proxy_settings()
        if proxy_settings:
            venv_volumes += ['-v',
                             self.datadir + '/run/proxy-environment:/etc/environment:ro']

        # FIXME: consider switching this to dockerpty
        # using subprocess for docker client's interactive session
        return subprocess.call([
            DOCKER_EXE, 'run',
            ] + (['--rm'] if not background else []) + [
            '-t' if use_tty else '',
            '-d' if detach else '-i',
            ] + venv_volumes + [
            '-v', self.target + ':/project:rw',
            '-v', self.datadir + '/files:/var/www/storage:rw',
            '-v', script + ':/scripts/shell.sh:ro',
            '-v', PASTER_CD + ':/scripts/paster_cd.sh:ro',
            '-v', self.datadir + '/run/run.ini:/project/development.ini:ro',
            '-v', self.datadir +
                '/run/test.ini:/project/ckan/test-core.ini:ro',
            '--link', 'datacats_solr_' + self.name + ':solr',
            '--link', 'datacats_postgres_' + self.name + ':db',
            '--hostname', self.name,
            'datacats/web', '/scripts/shell.sh'] + command)

    def install_package_requirements(self, psrc):
        """
        Install from requirements.txt file found in psrc

        :param psrc: name of directory in environment directory
        """
        package = self.target + '/' + psrc
        assert isdir(package), package
        reqname = '/requirements.txt'
        if not exists(package + reqname):
            reqname = '/pip-requirements.txt'
            if not exists(package + reqname):
                return
        self.user_run_script(
            script=INSTALL_REQS,
            args=['/project/' + psrc + reqname],
            rw_venv=True,
            rw_project=True,
            )

    def install_package_develop(self, psrc):
        """
        Install a src package in place (setup.py develop)

        :param psrc: name of directory under project directory
        """
        package = self.target + '/' + psrc
        assert isdir(package), package
        if not exists(package + '/setup.py'):
            return
        self.user_run_script(
            script=INSTALL_PACKAGE,
            args=['/project/' + psrc],
            rw_venv=True,
            rw_project=True,
            )

    def user_run_script(self, script, args, db_links=False, rw_venv=False,
                        rw_project=False, rw=None, ro=None):
        return self.run_command(
            command=['/scripts/run_as_user.sh', '/scripts/run.sh'] + args,
            db_links=db_links,
            rw_venv=rw_venv,
            rw_project=rw_project,
            rw=rw,
            ro=dict(ro or {}, **{
                RUN_AS_USER: '/scripts/run_as_user.sh',
                script: '/scripts/run.sh',
                }),
            )

    def run_command(self, command, db_links=False, rw_venv=False,
                    rw_project=False, rw=None, ro=None, clean_up=False):

        rw = {} if rw is None else dict(rw)
        ro = {} if ro is None else dict(ro)

        ro.update(self._proxy_settings())

        if is_boot2docker():
            volumes_from = 'datacats_venv_' + self.name
        else:
            volumes_from = None
            venvmount = rw if rw_venv else ro
            venvmount[self.datadir + '/venv'] = '/usr/lib/ckan'
        projectmount = rw if rw_project else ro
        projectmount[self.target] = '/project'

        if db_links:
            self._create_run_ini(self.port, production=False, output='run.ini')
            links = {
                'datacats_solr_' + self.name: 'solr',
                'datacats_postgres_' + self.name: 'db',
                }
            ro[self.datadir + '/run/run.ini'] = '/project/development.ini'
        else:
            links = None

        try:
            return web_command(command=command, ro=ro, rw=rw, links=links,
                               volumes_from=volumes_from, clean_up=clean_up)
        except WebCommandError as e:
            print 'Failed to run command %s. Logs are as follows:\n%s' % (e.command, e.logs)
            raise

    def purge_data(self):
        """
        Remove uploaded files, postgres db, solr index, venv
        """
        datadirs = ['files', 'solr']
        if is_boot2docker():
            remove_container('datacats_pgdata_' + self.name)
            remove_container('datacats_venv_' + self.name)
        else:
            datadirs += ['postgres', 'venv']

        web_command(
            command=['/scripts/purge.sh']
            + ['/project/data/' + d for d in datadirs],
            ro={PURGE: '/scripts/purge.sh'},
            rw={self.datadir: '/project/data'},
            )
        shutil.rmtree(self.datadir)

    def logs(self, container, tail='all', follow=False, timestamps=False):
        """
        :param container: 'web', 'solr' or 'postgres'
        :param tail: number of lines to show
        :param follow: True to return generator instead of list
        :param timestamps: True to include timestamps
        """
        return container_logs(
            'datacats_' + container + '_' + self.name,
            tail,
            follow,
            timestamps)

    def _proxy_settings(self):
        """
        Create/replace ~/.datacats/run/proxy-environment and return
        entry for ro mount for containers
        """
        if not ('https_proxy' in environ or 'HTTPS_PROXY' in environ
                or 'http_proxy' in environ or 'HTTP_PROXY' in environ):
            return {}
        https_proxy = environ.get('https_proxy')
        if https_proxy is None:
            https_proxy = environ.get('HTTPS_PROXY')
        http_proxy = environ.get('http_proxy')
        if http_proxy is None:
            http_proxy = environ.get('HTTP_PROXY')
        no_proxy = environ.get('no_proxy')
        if no_proxy is None:
            no_proxy = environ.get('NO_PROXY', '')
        no_proxy = no_proxy + ',solr,db'

        out = [
            'PATH="/usr/local/sbin:/usr/local/bin:/usr/sbin:/usr/bin:/sbin:/bin:/usr/games:/usr/local/games"\n']
        if https_proxy is not None:
            out.append('https_proxy=' + posix_quote(https_proxy) + '\n')
            out.append('HTTPS_PROXY=' + posix_quote(https_proxy) + '\n')
        if http_proxy is not None:
            out.append('http_proxy=' + posix_quote(http_proxy) + '\n')
            out.append('HTTP_PROXY=' + posix_quote(http_proxy) + '\n')
        if no_proxy is not None:
            out.append('no_proxy=' + posix_quote(no_proxy) + '\n')
            out.append('NO_PROXY=' + posix_quote(no_proxy) + '\n')

        with open(self.datadir + '/run/proxy-environment', 'w') as f:
            f.write("".join(out))

        return {self.datadir + '/run/proxy-environment': '/etc/environment'}


def generate_db_password():
    """
    Return a 16-character alphanumeric random string generated by the
    operating system's secure pseudo random number generator
    """
    chars = uppercase + lowercase + digits
    return ''.join(SystemRandom().choice(chars) for x in xrange(16))


def require_images():
    """
    Raises a DatacatsError if the images required to use Datacats don't exist.
    """
    if (not image_exists('datacats/web') or
            not image_exists('datacats/solr') or
            not image_exists('datacats/postgres')):
        raise DatacatsError(
            'You do not have the needed Docker images. Please run "datacats pull"')


def posix_quote(s):
    return "\\'".join("'" + p + "'" for p in s.split("'"))<|MERGE_RESOLUTION|>--- conflicted
+++ resolved
@@ -44,13 +44,8 @@
     """
 
     def __init__(self, name, target, datadir, ckan_version=None, port=None,
-<<<<<<< HEAD
-                deploy_target=None, site_url=None, always_prod=False,
-                extension_dir='ckan', address=None):
-=======
                  deploy_target=None, site_url=None, always_prod=False,
-                 extension_dir='ckan'):
->>>>>>> 39631caa
+                 extension_dir='ckan', address=None):
         self.name = name
         self.target = target
         self.datadir = datadir
@@ -243,12 +238,8 @@
             passwords[n.upper()] = cp.get('passwords', n)
 
         environment = cls(name, wd, datadir, ckan_version, port, deploy_target,
-<<<<<<< HEAD
-        site_url=site_url, always_prod=always_prod, address=address,
-        extension_dir=extension_dir)
-=======
-                          site_url=site_url, always_prod=always_prod, extension_dir=extension_dir)
->>>>>>> 39631caa
+                          site_url=site_url, always_prod=always_prod, address=address,
+                          extension_dir=extension_dir)
         if passwords:
             environment.passwords = passwords
         else:
