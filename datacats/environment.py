--- conflicted
+++ resolved
@@ -467,17 +467,10 @@
         # complicated because postgres needs hard links to
         # work on its data volume. see issue #5
         if is_boot2docker():
-<<<<<<< HEAD
-            data_only_container('datacats_pgdata_' + self.name + '_' + self.site_name,
-                                ['/var/lib/postgresql/data'])
-            rw = {}
-            volumes_from = 'datacats_pgdata_' + self.name + '_' + self.site_name
-=======
             data_only_container(self._get_container_name('pgdata'),
                                 ['/var/lib/postgresql/data'])
             rw = {}
             volumes_from = self._get_container_name('pgdata')
->>>>>>> 8c4db917
         else:
             rw = {self.sitedir + '/postgres': '/var/lib/postgresql/data'}
             volumes_from = None
@@ -489,21 +482,13 @@
             # all the user passwords as environment vars
             self.stop_postgres_and_solr()
             run_container(
-<<<<<<< HEAD
-                name='datacats_postgres_' + self.name + '_' + self.site_name,
-=======
                 name=self._get_container_name('postgres'),
->>>>>>> 8c4db917
                 image='datacats/postgres',
                 environment=self.passwords,
                 rw=rw,
                 volumes_from=volumes_from)
             run_container(
-<<<<<<< HEAD
-                name='datacats_solr_' + self.name + '_' + self.site_name,
-=======
                 name=self._get_container_name('solr'),
->>>>>>> 8c4db917
                 image='datacats/solr',
                 rw={self.sitedir + '/solr': '/var/lib/solr'},
                 ro={self.target + '/schema.xml': '/etc/solr/conf/schema.xml'})
@@ -512,13 +497,8 @@
         """
         stop and remove postgres and solr containers
         """
-<<<<<<< HEAD
-        remove_container('datacats_postgres_' + self.name + '_' + self.site_name)
-        remove_container('datacats_solr_' + self.name + '_' + self.site_name)
-=======
         remove_container(self._get_container_name('postgres'))
         remove_container(self._get_container_name('solr'))
->>>>>>> 8c4db917
 
     def fix_storage_permissions(self):
         """
@@ -699,10 +679,9 @@
         else:
             ro = {self.datadir + '/venv': '/usr/lib/ckan'}
             volumes_from = None
-<<<<<<< HEAD
         try:
             run_container(
-                name='datacats_web_' + self.name + '_' + self.site_name,
+                name=self._get_container_name('web'),
                 image='datacats/web',
                 rw={self.sitedir + '/files': '/var/www/storage'},
                 ro=dict({
@@ -723,25 +702,6 @@
                                     'Please stop_web before running.')
             else:
                 raise
-=======
-
-        run_container(
-            name=self._get_container_name('web'),
-            image='datacats/web',
-            rw={self.datadir + '/files': '/var/www/storage'},
-            ro=dict({
-                self.target: '/project/',
-                self.datadir + '/run/development.ini':
-                    '/project/development.ini',
-                WEB: '/scripts/web.sh'}, **ro),
-            links={self._get_container_name('solr'): 'solr',
-                   self._get_container_name('postgres'): 'db'},
-            volumes_from=volumes_from,
-            command=command,
-            port_bindings={
-                5000: port if is_boot2docker() else (address, port)},
-            )
->>>>>>> 8c4db917
 
     def wait_for_web_available(self):
         """
@@ -750,11 +710,7 @@
         """
         try:
             if not wait_for_service_available(
-<<<<<<< HEAD
-                    'datacats_web_' + self.name + '_' + self.site_name,
-=======
                     self._get_container_name('web'),
->>>>>>> 8c4db917
                     self.web_address(),
                     WEB_START_TIMEOUT_SECONDS):
                 raise DatacatsError('Failed to start web container.'
@@ -786,22 +742,14 @@
         """
         Stop and remove the web container
         """
-<<<<<<< HEAD
-        remove_container('datacats_web_' + self.name + '_' + self.site_name, force=True)
-=======
         remove_container(self._get_container_name('web'), force=True)
->>>>>>> 8c4db917
 
     def _current_web_port(self):
         """
         return just the port number for the web container, or None if
         not running
         """
-<<<<<<< HEAD
-        info = inspect_container('datacats_web_' + self.name + '_' + self.site_name)
-=======
         info = inspect_container(self._get_container_name('web'))
->>>>>>> 8c4db917
         if info is None:
             return None
         try:
@@ -828,11 +776,7 @@
         """
         running = []
         for n in ['web', 'postgres', 'solr']:
-<<<<<<< HEAD
-            info = inspect_container('datacats_' + n + '_' + self.name + '_' + self.site_name)
-=======
             info = inspect_container(self._get_container_name(n))
->>>>>>> 8c4db917
             if info and not info['State']['Running']:
                 running.append(n + '(halted)')
             elif info:
@@ -920,18 +864,11 @@
             '-v', self.sitedir + '/files:/var/www/storage:rw',
             '-v', script + ':/scripts/shell.sh:ro',
             '-v', PASTER_CD + ':/scripts/paster_cd.sh:ro',
-<<<<<<< HEAD
-            '-v', self.sitedir + '/run/run.ini:/project/development.ini:ro',
-            '-v', self.sitedir + '/run/test.ini:/project/ckan/test-core.ini:ro',
-            '--link', 'datacats_solr_' + self.name + '_' + self.site_name + ':solr',
-            '--link', 'datacats_postgres_' + self.name + '_' + self.site_name + ':db',
-=======
             '-v', self.datadir + '/run/run.ini:/project/development.ini:ro',
             '-v', self.datadir +
                 '/run/test.ini:/project/ckan/test-core.ini:ro',
             '--link', self._get_container_name('solr') + ':solr',
             '--link', self._get_container_name('postgres') + ':db',
->>>>>>> 8c4db917
             '--hostname', self.name,
             'datacats/web', '/scripts/shell.sh'] + command)
 
@@ -1006,13 +943,8 @@
         if db_links:
             self._create_run_ini(self.port, production=False, output='run.ini')
             links = {
-<<<<<<< HEAD
-                'datacats_solr_' + self.name + '_' + self.site_name: 'solr',
-                'datacats_postgres_' + self.name + '_' + self.site_name: 'db',
-=======
                 self._get_container_name('solr'): 'solr',
                 self._get_container_name('postgres'): 'db',
->>>>>>> 8c4db917
                 }
             ro[self.sitedir + '/run/run.ini'] = '/project/development.ini'
         else:
@@ -1029,7 +961,6 @@
         """
         Remove uploaded files, postgres db, solr index, venv
         """
-<<<<<<< HEAD
         # Default to the set of all sites
         if not which_sites:
             which_sites = self.sites
@@ -1044,7 +975,7 @@
 
             for site in which_sites:
                 if boot2docker:
-                    remove_container('datacats_pgdata_' + self.name + '_' + site)
+                    remove_container(self._get_container_name('pgdata'))
                 else:
                     datadirs += [site + '/postgres']
                 # Always rm the site dir & solr & files
@@ -1056,14 +987,6 @@
             if self.target:
                 with open(self.target + '/.datacats-environment', 'w') as conf:
                     cp.write(conf)
-=======
-        datadirs = ['files', 'solr']
-        if is_boot2docker():
-            remove_container(self._get_container_name('pgdata'))
-            remove_container(self._get_container_name('venv'))
-        else:
-            datadirs += ['postgres', 'venv']
->>>>>>> 8c4db917
 
         web_command(
             command=['/scripts/purge.sh']
@@ -1082,11 +1005,7 @@
         :param timestamps: True to include timestamps
         """
         return container_logs(
-<<<<<<< HEAD
-            'datacats_' + container + '_' + self.name + '_' + self.site_name,
-=======
             self._get_container_name(container),
->>>>>>> 8c4db917
             tail,
             follow,
             timestamps)
@@ -1150,7 +1069,10 @@
 
         :param container_type: The type of container name to generate (see above).
         """
-        return 'datacats_{}_{}'.format(container_type, self.name)
+        if container_type in ['venv']:
+            return 'datacats_{}_{}'.format(container_type, self.name)
+        else:
+            return 'datacats_{}_{}_{}'.format(container_type, self.name, self.site_name)
 
 
 def require_images():
