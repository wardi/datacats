--- conflicted
+++ resolved
@@ -45,16 +45,10 @@
 
     Create with Environment.new(path) or Environment.load(path)
     """
-<<<<<<< HEAD
-    def __init__(self, name, target, datadir, child_name, ckan_version=None, port=None,
-                deploy_target=None, site_url=None, always_prod=False,
-                extension_dir='ckan'):
-=======
-
-    def __init__(self, name, target, datadir, ckan_version=None, port=None,
-                 deploy_target=None, site_url=None, always_prod=False,
-                 extension_dir='ckan'):
->>>>>>> 39631caa
+
+    def __init__(self, name, target, datadir, child_name, ckan_version=None,
+                 port=None, deploy_target=None, site_url=None,
+                 always_prod=False, extension_dir='ckan'):
         self.name = name
         self.target = target
         self.datadir = datadir
@@ -185,7 +179,6 @@
         # We track through the datadir to the target if we are just making a
         # child
         if isdir(datadir):
-<<<<<<< HEAD
             with open(join(datadir, 'project-dir')) as pd:
                 target = pd.read()
         else:
@@ -193,7 +186,7 @@
 
         if isdir(childdir):
             raise DatacatsError('Child environment data directory {0} already exists',
-                (childdir,))
+                                (childdir,))
         # This is the case where the data dir has been removed,
         if isdir(target) and not isdir(datadir):
             raise DatacatsError('Environment directory exists, but data directory does not.\n'
@@ -201,14 +194,6 @@
                                 ' in the environment directory.')
 
         environment = cls(name, target, datadir, child_name, ckan_version, port)
-=======
-            raise DatacatsError('Environment data directory {0} already exists',
-                                (datadir,))
-        if isdir(target):
-            raise DatacatsError('Environment directory already exists')
-
-        environment = cls(name, target, datadir, ckan_version, port)
->>>>>>> 39631caa
         environment._generate_passwords()
         return environment
 
@@ -321,13 +306,9 @@
         for n in pw_options:
             passwords[n.upper()] = cp.get('passwords', n)
 
-<<<<<<< HEAD
         environment = cls(name, wd, datadir, child_name, ckan_version, port, deploy_target,
-        site_url=site_url, always_prod=always_prod, extension_dir=extension_dir)
-=======
-        environment = cls(name, wd, datadir, ckan_version, port, deploy_target,
                           site_url=site_url, always_prod=always_prod, extension_dir=extension_dir)
->>>>>>> 39631caa
+
         if passwords:
             environment.passwords = passwords
         else:
@@ -474,13 +455,8 @@
         # complicated because postgres needs hard links to
         # work on its data volume. see issue #5
         if is_boot2docker():
-<<<<<<< HEAD
             data_only_container('datacats_pgdata_' + self.name + '_' + self.child_name,
-                ['/var/lib/postgresql/data'])
-=======
-            data_only_container('datacats_pgdata_' + self.name,
                                 ['/var/lib/postgresql/data'])
->>>>>>> 39631caa
             rw = {}
             volumes_from = 'datacats_pgdata_' + self.name + '_' + self.child_name
         else:
@@ -684,7 +660,6 @@
         else:
             ro = {self.datadir + '/venv': '/usr/lib/ckan'}
             volumes_from = None
-<<<<<<< HEAD
         try:
             run_container(
                 name='datacats_web_' + self.name + '_' + self.child_name,
@@ -707,25 +682,6 @@
                 raise DatacatsError('Web container already running. Please stop_web before running.')
             else:
                 raise
-=======
-
-        run_container(
-            name='datacats_web_' + self.name,
-            image='datacats/web',
-            rw={self.datadir + '/files': '/var/www/storage'},
-            ro=dict({
-                self.target: '/project/',
-                self.datadir + '/run/development.ini':
-                    '/project/development.ini',
-                WEB: '/scripts/web.sh'}, **ro),
-            links={'datacats_solr_' + self.name: 'solr',
-                   'datacats_postgres_' + self.name: 'db'},
-            volumes_from=volumes_from,
-            command=command,
-            port_bindings={
-                5000: port if is_boot2docker() else ('127.0.0.1', port)},
-            )
->>>>>>> 39631caa
 
     def wait_for_web_available(self):
         """
@@ -749,12 +705,9 @@
         to be used as a default when the user hasn't selected one.
         """
         # instead of random let's base it on the name chosen (and the childname)
-        return 5000 + unpack('Q',
-<<<<<<< HEAD
-            sha((self.name + self.child_name).decode('ascii')).digest()[:8])[0] % 1000
-=======
-                             sha(self.name.decode('ascii')).digest()[:8])[0] % 1000
->>>>>>> 39631caa
+            return 5000 + unpack('Q',
+                                 sha((self.name + self.child_name)
+                                 .decode('ascii')).digest()[:8])[0] % 1000
 
     def _next_port(self, port):
         """
@@ -864,11 +817,7 @@
         proxy_settings = self._proxy_settings()
         if proxy_settings:
             venv_volumes += ['-v',
-<<<<<<< HEAD
-                self.childdir + '/run/proxy-environment:/etc/environment:ro']
-=======
-                             self.datadir + '/run/proxy-environment:/etc/environment:ro']
->>>>>>> 39631caa
+                             self.childdir + '/run/proxy-environment:/etc/environment:ro']
 
         # FIXME: consider switching this to dockerpty
         # using subprocess for docker client's interactive session
@@ -882,18 +831,10 @@
             '-v', self.childdir + '/files:/var/www/storage:rw',
             '-v', script + ':/scripts/shell.sh:ro',
             '-v', PASTER_CD + ':/scripts/paster_cd.sh:ro',
-<<<<<<< HEAD
             '-v', self.childdir + '/run/run.ini:/project/development.ini:ro',
             '-v', self.childdir + '/run/test.ini:/project/ckan/test-core.ini:ro',
             '--link', 'datacats_solr_' + self.name + '_' + self.child_name  + ':solr',
             '--link', 'datacats_postgres_' + self.name + '_' + self.child_name + ':db',
-=======
-            '-v', self.datadir + '/run/run.ini:/project/development.ini:ro',
-            '-v', self.datadir +
-                '/run/test.ini:/project/ckan/test-core.ini:ro',
-            '--link', 'datacats_solr_' + self.name + ':solr',
-            '--link', 'datacats_postgres_' + self.name + ':db',
->>>>>>> 39631caa
             '--hostname', self.name,
             'datacats/web', '/scripts/shell.sh'] + command)
 
@@ -982,12 +923,7 @@
             print 'Failed to run command %s. Logs are as follows:\n%s' % (e.command, e.logs)
             raise
 
-<<<<<<< HEAD
-
     def purge_data(self, which_children=None, never_delete=False):
-=======
-    def purge_data(self):
->>>>>>> 39631caa
         """
         Remove uploaded files, postgres db, solr index, venv
         """
@@ -1020,11 +956,7 @@
 
         web_command(
             command=['/scripts/purge.sh']
-<<<<<<< HEAD
                 + ['/project/data/children/' + d for d in datadirs],
-=======
-            + ['/project/data/' + d for d in datadirs],
->>>>>>> 39631caa
             ro={PURGE: '/scripts/purge.sh'},
             rw={self.datadir: '/project/data'},
             )
@@ -1081,8 +1013,6 @@
         return {self.datadir + '/run/proxy-environment': '/etc/environment'}
 
 
-<<<<<<< HEAD
-=======
 def generate_db_password():
     """
     Return a 16-character alphanumeric random string generated by the
@@ -1092,7 +1022,6 @@
     return ''.join(SystemRandom().choice(chars) for x in xrange(16))
 
 
->>>>>>> 39631caa
 def require_images():
     """
     Raises a DatacatsError if the images required to use Datacats don't exist.
