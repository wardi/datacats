--- conflicted
+++ resolved
@@ -25,12 +25,8 @@
                              image_exists)
 from datacats.template import ckan_extension_template
 from datacats.scripts import (WEB, SHELL, PASTER, PASTER_CD, PURGE,
-<<<<<<< HEAD
     RUN_AS_USER, INSTALL_REQS, CLEAN_VIRTUALENV, INSTALL_PACKAGE, 
     COMPILE_LESS)
-=======
-                              RUN_AS_USER, INSTALL_REQS, CLEAN_VIRTUALENV, INSTALL_PACKAGE)
->>>>>>> 618c4c36
 from datacats.network import wait_for_service_available, ServiceTimeout
 from datacats.error import DatacatsError
 
