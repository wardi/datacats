--- conflicted
+++ resolved
@@ -22,25 +22,16 @@
 from datacats.validate import valid_name
 from datacats.docker import (web_command, run_container, remove_container,
                              inspect_container, is_boot2docker, data_only_container, docker_host,
-<<<<<<< HEAD
-                             PortAllocatedError, container_logs, remove_image, WebCommandError,
-                             require_images)
-=======
-                             container_logs, remove_image,
+                             container_logs, remove_image, require_images,
                              image_exists)
->>>>>>> 31ffab43
 from datacats.template import ckan_extension_template
 from datacats.scripts import (WEB, SHELL, PASTER, PASTER_CD, PURGE,
     RUN_AS_USER, INSTALL_REQS, CLEAN_VIRTUALENV, INSTALL_PACKAGE,
     COMPILE_LESS)
 from datacats.network import wait_for_service_available, ServiceTimeout
-<<<<<<< HEAD
 from datacats.migrate import needs_format_conversion
 from datacats.password import generate_password
-from datacats.error import DatacatsError
-=======
 from datacats.error import DatacatsError, WebCommandError, PortAllocatedError
->>>>>>> 31ffab43
 
 WEB_START_TIMEOUT_SECONDS = 30
 DB_INIT_RETRY_SECONDS = 30
@@ -169,11 +160,7 @@
             pdir.write(self.target)
 
     @classmethod
-<<<<<<< HEAD
-    def new(cls, path, ckan_version, site_name, port=None, address=None):
-=======
-    def new(cls, path, ckan_version, **kwargs):
->>>>>>> 31ffab43
+    def new(cls, path, ckan_version, site_name, **kwargs):
         """
         Return a Environment object with settings for a new project.
         No directories or containers are created by this call.
@@ -204,7 +191,6 @@
         # We track through the datadir to the target if we are just making a
         # site
         if isdir(datadir):
-<<<<<<< HEAD
             with open(join(datadir, 'project-dir')) as pd:
                 target = pd.read()
         else:
@@ -219,17 +205,7 @@
                                 'If you simply want to recreate the data directory, run '
                                 '"datacats init" in the environment directory.')
 
-        environment = cls(name, target, datadir, site_name, ckan_version, port)
-=======
-            raise DatacatsError(
-                'Environment data directory {0} already exists',
-                (datadir,)
-                )
-        if isdir(target):
-            raise DatacatsError('Environment directory already exists')
-
-        environment = cls(name, target, datadir, ckan_version, **kwargs)
->>>>>>> 31ffab43
+        environment = cls(name, target, datadir, site_name, ckan_version, **kwargs)
         environment._generate_passwords()
         return environment
 
@@ -740,7 +716,6 @@
         else:
             ro = {self.datadir + '/venv': '/usr/lib/ckan'}
             volumes_from = None
-<<<<<<< HEAD
         try:
             run_container(
                 name=self._get_container_name('web'),
@@ -757,6 +732,7 @@
                 command=command,
                 port_bindings={
                     5000: port if is_boot2docker() else (address, port)},
+                log_syslog=log_syslog
                 )
         except APIError as e:
             if '409' in str(e):
@@ -764,26 +740,6 @@
                                     'Please stop_web before running.')
             else:
                 raise
-=======
-
-        run_container(
-            name=self._get_container_name('web'),
-            image='datacats/web',
-            rw={self.datadir + '/files': '/var/www/storage'},
-            ro=dict({
-                self.target: '/project/',
-                self.datadir + '/run/development.ini':
-                    '/project/development.ini',
-                WEB: '/scripts/web.sh'}, **ro),
-            links={self._get_container_name('solr'): 'solr',
-                   self._get_container_name('postgres'): 'db'},
-            volumes_from=volumes_from,
-            command=command,
-            port_bindings={
-                5000: port if is_boot2docker() else (address, port)},
-            log_syslog=log_syslog
-            )
->>>>>>> 31ffab43
 
     def wait_for_web_available(self):
         """
