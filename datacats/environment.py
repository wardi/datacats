# Copyright 2014-2015 Boxkite Inc.

# This file is part of the DataCats package and is released under
# the terms of the GNU Affero General Public License version 3.0.
# See LICENSE.txt or http://www.fsf.org/licensing/licenses/agpl-3.0.html

from os.path import abspath, split as path_split, expanduser, isdir, exists
from os import makedirs, remove, environ
import sys
import subprocess
import shutil
import json
import time
from string import uppercase, lowercase, digits
from random import SystemRandom
from sha import sha
from struct import unpack
from ConfigParser import (SafeConfigParser, Error as ConfigParserError,
                          NoOptionError, NoSectionError)

from datacats.validate import valid_name
from datacats.docker import (web_command, run_container, remove_container,
                             inspect_container, is_boot2docker, data_only_container, docker_host,
                             PortAllocatedError, container_logs, remove_image, WebCommandError,
                             image_exists)
from datacats.template import ckan_extension_template
from datacats.scripts import (WEB, SHELL, PASTER, PASTER_CD, PURGE,
    RUN_AS_USER, INSTALL_REQS, CLEAN_VIRTUALENV, INSTALL_PACKAGE,
    COMPILE_LESS)
from datacats.network import wait_for_service_available, ServiceTimeout
from datacats.error import DatacatsError


WEB_START_TIMEOUT_SECONDS = 30
DB_INIT_RETRY_SECONDS = 30
DB_INIT_RETRY_DELAY = 2
DOCKER_EXE = 'docker'
DEFAULT_REMOTE_SERVER_TARGET = 'datacats@command.datacats.com'


class Environment(object):

    """
    DataCats environment settings object

    Create with Environment.new(path) or Environment.load(path)
    """

    def __init__(self, name, target, datadir, ckan_version=None, port=None,
                 deploy_target=None, site_url=None, always_prod=False,
                 extension_dir='ckan', address=None, remote_server_key=None):
        self.name = name
        self.target = target
        self.datadir = datadir
        self.extension_dir = extension_dir
        self.ckan_version = ckan_version
        self.port = int(port if port else self._choose_port())
        self.address = address
        self.deploy_target = deploy_target
        self.remote_server_key = remote_server_key
        self.site_url = site_url
        self.always_prod = always_prod

    def save(self):
        """
        Save environment settings into environment directory
        """
        cp = SafeConfigParser()

        cp.add_section('datacats')
        cp.set('datacats', 'name', self.name)
        cp.set('datacats', 'ckan_version', self.ckan_version)
        cp.set('datacats', 'port', str(self.port))
        cp.set('datacats', 'address', self.address or '127.0.0.1')

        if self.deploy_target:
            cp.add_section('deploy')
            cp.set('deploy', 'target', self.deploy_target)

        if self.site_url or self.always_prod:
            if self.site_url:
                cp.set('datacats', 'site_url', self.site_url)
            if self.always_prod:
                cp.set('datacats', 'always_prod', 'true')

        with open(self.target + '/.datacats-environment', 'w') as config:
            cp.write(config)

        # save passwords to datadir
        cp = SafeConfigParser()

        cp.add_section('passwords')
        for n in sorted(self.passwords):
            cp.set('passwords', n.lower(), self.passwords[n])

        with open(self.datadir + '/passwords.ini', 'w') as config:
            cp.write(config)

        self._update_saved_project_dir()

    def _update_saved_project_dir(self):
        """
        Store the last place we've seen this environment so the user
        can specify an environment by name
        """
        with open(self.datadir + '/project-dir', 'w') as pdir:
            pdir.write(self.target)

    @classmethod
    def new(cls, path, ckan_version, port=None, address=None):
        """
        Return a Environment object with settings for a new project.
        No directories or containers are created by this call.

        :params path: location for new project directory, may be relative
        :params ckan_version: release of CKAN to install
        :params port: preferred port for local instance

        Raises DatcatsError if directories or project with same
        name already exits.
        """
        workdir, name = path_split(abspath(expanduser(path)))

        if not valid_name(name):
            raise DatacatsError('Please choose an environment name starting'
                                ' with a letter and including only lowercase letters'
                                ' and digits')
        if not isdir(workdir):
            raise DatacatsError('Parent directory for environment'
                                ' does not exist')

        require_images()

        datadir = expanduser('~/.datacats/' + name)
        target = workdir + '/' + name

        if isdir(datadir):
            raise DatacatsError(
                'Environment data directory {0} already exists',
                (datadir,)
                )
        if isdir(target):
            raise DatacatsError('Environment directory already exists')

        environment = cls(name, target, datadir, ckan_version, port)
        environment._generate_passwords()
        return environment

    @classmethod
    def load(cls, environment_name=None, data_only=False, test_ssh=False):
        """
        Return an Environment object based on an existing project.

        :param environment_name: exising environment name, path or None to
            look in current or parent directories for project
        :param data_only: set to True to only load from data dir, not
            the project dir; Used for purging environment data.

        Raises DatacatsError if environment can't be found or if there is an
        error parsing the environment information.
        """
        if environment_name is None:
            environment_name = '.'

        require_images()

        extension_dir = 'ckan'
        if valid_name(environment_name) and isdir(
                expanduser('~/.datacats/' + environment_name)):
            used_path = False
            datadir = expanduser('~/.datacats/' + environment_name)
            with open(datadir + '/project-dir') as pd:
                wd = pd.read()
            if not data_only and not exists(wd + '/.datacats-environment'):
                raise DatacatsError(
                    'Environment data found but environment directory is'
                    ' missing. Try again from the new environment directory'
                    ' location or remove the environment data with'
                    ' "datacats purge"')
        else:
            used_path = True
            wd = abspath(environment_name)
            if not isdir(wd):
                raise DatacatsError('No environment found with that name')

            first_wd = wd
            oldwd = None
            while not exists(wd + '/.datacats-environment'):
                oldwd = wd
                wd, ignore = path_split(wd)
                if wd == oldwd:
                    raise DatacatsError(
                        'Environment not found in {0} or above', first_wd)

            if oldwd:
                ignore, extension_dir = path_split(oldwd)

        if data_only and not used_path:
            return cls(environment_name, None, datadir)

        cp = SafeConfigParser()
        try:
            cp.read([wd + '/.datacats-environment'])
        except ConfigParserError:
            raise DatacatsError('Error reading environment information')

        name = cp.get('datacats', 'name')
        datadir = expanduser('~/.datacats/' + name)
        ckan_version = cp.get('datacats', 'ckan_version')
        try:
            address = cp.get('datacats', 'address')
        except:
            address = None
        try:
            port = cp.getint('datacats', 'port')
        except NoOptionError:
            port = None
        try:
            site_url = cp.get('datacats', 'site_url')
        except NoOptionError:
            site_url = None
        try:
            always_prod = cp.getboolean('datacats', 'always_prod')
        except NoOptionError:
            always_prod = False

        # if remote_server's custom ssh connection
        # address is defined,
        # we overwrite the default datacats.com one
        try:
            deploy_target = cp.get('deploy', 'remote_server_user') \
                + "@" + cp.get('deploy', 'remote_server')
        except (NoOptionError, NoSectionError):
            deploy_target = DEFAULT_REMOTE_SERVER_TARGET

        # if remote_server's ssh public key is given,
        # we overwrite the default datacats.com one
        try:
            remote_server_key = cp.get('deploy', 'remote_server_key')
        except (NoOptionError, NoSectionError):
            remote_server_key = None

        passwords = {}
        try:
            # backwards compatibility  FIXME: remove this
            pw_options = cp.options('passwords')
        except NoSectionError:
            cp = SafeConfigParser()
            cp.read(datadir + '/passwords.ini')
            try:
                pw_options = cp.options('passwords')
            except NoSectionError:
                pw_options = []

        for n in pw_options:
            passwords[n.upper()] = cp.get('passwords', n)

        environment = cls(name, wd, datadir, ckan_version, port, deploy_target,
                          site_url=site_url, always_prod=always_prod, address=address,
                          extension_dir=extension_dir,
                          remote_server_key=remote_server_key)

        if passwords:
            environment.passwords = passwords
        else:
            environment._generate_passwords()

        if not used_path:
            environment._update_saved_project_dir()

        return environment

    def volumes_exist(self):
        # We don't use data only containers on non-boot2docker
        if not is_boot2docker():
            return True

        # Inspect returns None if the container doesn't exist.
        return (inspect_container('datacats_pgdata_' + self.name) and
                inspect_container('datacats_venv_' + self.name))

    def data_exists(self):
        """
        Return True if the datadir for this environment exists
        """
        return isdir(self.datadir)

    def data_complete(self):
        """
        Return True if all the expected datadir files are present
        """
        if (not isdir(self.datadir + '/files')
                or not isdir(self.datadir + '/run')
                or not isdir(self.datadir + '/search')):
            return False
        if is_boot2docker():
            return True
        return (
            isdir(self.datadir + '/venv') and
            isdir(self.datadir + '/data'))

    def require_data(self):
        """
        raise a DatacatsError if the datadir or volumes are missing or damaged
        """
        if not self.data_exists():
            raise DatacatsError('Environment datadir missing. '
                                'Try "datacats init".')
        if not self.data_complete():
            raise DatacatsError('Environment datadir damaged. '
<<<<<<< HEAD
                                'Try "datacats purge" followed by "datacats init".')
        if not self.volumes_exist():
            raise DatacatsError('Volumes damaged. '
                                'Try "datacats purge" followed by "datacats init"')
=======
                                'Try "datacats purge" followed by'
                                ' "datacats init".')
>>>>>>> b4d121a1

    def create_directories(self, create_project_dir=True):
        """
        Call once for new projects to create the initial project directories.
        """
        makedirs(self.datadir, mode=0o700)
        makedirs(self.datadir + '/search')
        if not is_boot2docker():
            makedirs(self.datadir + '/venv')
            makedirs(self.datadir + '/data')
        makedirs(self.datadir + '/files')
        makedirs(self.datadir + '/run')
        if create_project_dir:
            makedirs(self.target)

    def create_bash_profile(self):
        """
        Create a default .bash_profile for the shell user that
        activates the ckan virtualenv
        """
        with open(self.target + '/.bash_profile', 'w') as prof:
            prof.write('source /usr/lib/ckan/bin/activate\n')

    def _preload_image(self):
        """
        Return the preloaded ckan src and venv image name
        """
        # FIXME: when we support more than one preload image
        # get the preload name from self.ckan_version
        return 'datacats/web:preload-2.3'

    def create_virtualenv(self):
        """
        Populate venv directory from preloaded image
        """
        if is_boot2docker():
            data_only_container(self._get_container_name('venv'),
                                ['/usr/lib/ckan'])
            img_id = web_command(
                '/bin/mv /usr/lib/ckan/ /usr/lib/ckan_original',
                image=self._preload_image(),
                commit=True,
                )
            web_command(
                command='/bin/cp -a /usr/lib/ckan_original/. /usr/lib/ckan/.',
                volumes_from=self._get_container_name('venv'),
                image=img_id,
                )
            remove_image(img_id)
        else:
            web_command(
                command='/bin/cp -a /usr/lib/ckan/. /usr/lib/ckan_target/.',
                rw={self.datadir + '/venv': '/usr/lib/ckan_target'},
                image=self._preload_image())

    def clean_virtualenv(self):
        """
        Empty our virtualenv so that new (or older) dependencies may be
        installed
        """
        self.user_run_script(
            script=CLEAN_VIRTUALENV,
            args=[],
            rw_venv=True,
            )

    def create_source(self):
        """
        Populate ckan directory from preloaded image and copy
        who.ini and schema.xml info conf directory
        """
        web_command(
            command='/bin/cp -a /project/ckan /project_target/ckan',
            rw={self.target: '/project_target'},
            image=self._preload_image())
        shutil.copy(
            self.target + '/ckan/ckan/config/who.ini',
            self.target)
        shutil.copy(
            self.target + '/ckan/ckan/config/solr/schema.xml',
            self.target)

    def start_postgres_and_solr(self):
        """
        run the DB and search containers
        """
        # complicated because postgres needs hard links to
        # work on its data volume. see issue #5
        if is_boot2docker():
            data_only_container(self._get_container_name('pgdata'),
                                ['/var/lib/postgresql/data'])
            rw = {}
            volumes_from = self._get_container_name('pgdata')
        else:
            rw = {self.datadir + '/postgres': '/var/lib/postgresql/data'}
            volumes_from = None

        # users are created when data dir is blank so we must pass
        # all the user passwords as environment vars
        running = self.containers_running()
        if 'postgres' not in running or 'solr' not in running:
            self.stop_postgres_and_solr()
            run_container(
                name=self._get_container_name('postgres'),
                image='datacats/postgres',
                environment=self.passwords,
                rw=rw,
                volumes_from=volumes_from)
            run_container(
                name=self._get_container_name('solr'),
                image='datacats/solr',
                rw={self.datadir + '/solr': '/var/lib/solr'},
                ro={self.target + '/schema.xml': '/etc/solr/conf/schema.xml'})

    def stop_postgres_and_solr(self):
        """
        stop and remove postgres and solr containers
        """
        remove_container(self._get_container_name('postgres'))
        remove_container(self._get_container_name('solr'))

    def fix_storage_permissions(self):
        """
        Set the owner of all apache storage files to www-data container user
        """
        web_command(
            command='/bin/chown -R www-data: /var/www/storage',
            rw={self.datadir + '/files': '/var/www/storage'})

    def create_ckan_ini(self):
        """
        Use make-config to generate an initial development.ini file
        """
        self.run_command(
            command='/usr/lib/ckan/bin/paster make-config'
            ' ckan /project/development.ini',
            rw_project=True,
            )

    def update_ckan_ini(self, skin=True):
        """
        Use config-tool to update development.ini with our environment settings

        :param skin: use environment template skin plugin True/False
        """
        command = [
            '/usr/lib/ckan/bin/paster', '--plugin=ckan', 'config-tool',
            '/project/development.ini', '-e',
            'sqlalchemy.url = postgresql://<hidden>',
            'ckan.datastore.read_url = postgresql://<hidden>',
            'ckan.datastore.write_url = postgresql://<hidden>',
            'solr_url = http://solr:8080/solr',
            'ckan.storage_path = /var/www/storage',
            'ckan.plugins = datastore resource_proxy text_view '
            + 'recline_grid_view recline_graph_view'
            + (' {0}_theme'.format(self.name) if skin else ''),
            'ckan.site_title = ' + self.name,
            'ckan.site_logo =',
            'ckan.auth.create_user_via_web = false',
            ]
        self.run_command(command=command, rw_project=True)

    def create_install_template_skin(self):
        """
        Create an example ckan extension for this environment and install it
        """
        ckan_extension_template(self.name, self.target)
        self.install_package_develop('ckanext-' + self.name + 'theme')

    def fix_project_permissions(self):
        """
        Reset owner of project files to the host user so they can edit,
        move and delete them freely.
        """
        self.run_command(
            command='/bin/chown -R --reference=/project'
            ' /usr/lib/ckan /project',
            rw_venv=True,
            rw_project=True,
            )

    def ckan_db_init(self, retry_seconds=DB_INIT_RETRY_SECONDS):
        """
        Run db init to create all ckan tables

        :param retry_seconds: how long to retry waiting for db to start
        """
        started = time.time()
        while True:
            try:
                self.run_command(
                    '/usr/lib/ckan/bin/paster --plugin=ckan db init '
                    '-c /project/development.ini',
                    db_links=True,
                    clean_up=True,
                    )
                return
            except WebCommandError:
                if started + retry_seconds > time.time():
                    raise
            time.sleep(DB_INIT_RETRY_DELAY)

    def _generate_passwords(self):
        """
        Generate new DB passwords and store them in self.passwords
        """
        self.passwords = {
            'POSTGRES_PASSWORD': generate_db_password(),
            'CKAN_PASSWORD': generate_db_password(),
            'DATASTORE_RO_PASSWORD': generate_db_password(),
            'DATASTORE_RW_PASSWORD': generate_db_password(),
            }

    def start_web(self, production=False, address='127.0.0.1'):
        """
        Start the apache server or paster serve

        :param production: True for apache, False for paster serve + debug on
        :param address: On Linux, the address to serve from (can be 0.0.0.0 for
                        listening on all addresses)
        """
        port = self.port
        command = None

        production = production or self.always_prod
        if not production:
            command = ['/scripts/web.sh']

        if address != '127.0.0.1' and is_boot2docker():
            raise DatacatsError('Cannot specify address on boot2docker.')

        # XXX nasty hack, remove this once we have a lessc command
        # for users (not just for building our preload image)
        if not production:
            css = self.target + '/ckan/ckan/public/base/css'
            if not exists(css + '/main.debug.css'):
                from shutil import copyfile
                copyfile(css + '/main.css', css + '/main.debug.css')

        while True:
            self._create_run_ini(port, production)
            try:
                self._run_web_container(port, command, address)
                if not is_boot2docker():
                    self.address = address
            except PortAllocatedError:
                port = self._next_port(port)
                continue
            break

    def _create_run_ini(self, port, production, output='development.ini',
                        source='development.ini', override_site_url=True):
        """
        Create run/development.ini in datadir with debug and site_url overridden
        and with correct db passwords inserted
        """
        cp = SafeConfigParser()
        try:
            cp.read([self.target + '/' + source])
        except ConfigParserError:
            raise DatacatsError('Error reading development.ini')

        cp.set('DEFAULT', 'debug', 'false' if production else 'true')

        if self.site_url:
            site_url = self.site_url
        else:
            site_url = 'http://{0}:{1}/'.format(docker_host(), port)

        if override_site_url:
            cp.set('app:main', 'ckan.site_url', site_url)

        cp.set('app:main', 'sqlalchemy.url',
               'postgresql://ckan:{0}@db:5432/ckan'
               .format(self.passwords['CKAN_PASSWORD']))
        cp.set('app:main', 'ckan.datastore.read_url',
               'postgresql://ckan_datastore_readonly:{0}@db:5432/ckan_datastore'
               .format(self.passwords['DATASTORE_RO_PASSWORD']))
        cp.set('app:main', 'ckan.datastore.write_url',
               'postgresql://ckan_datastore_readwrite:{0}@db:5432/ckan_datastore'
               .format(self.passwords['DATASTORE_RW_PASSWORD']))
        cp.set('app:main', 'solr_url', 'http://solr:8080/solr')

        if not isdir(self.datadir + '/run'):
            makedirs(self.datadir + '/run')  # upgrade old datadir
        with open(self.datadir + '/run/' + output, 'w') as runini:
            cp.write(runini)

    def _run_web_container(self, port, command, address='127.0.0.1'):
        """
        Start web container on port with command
        """
        if is_boot2docker():
            ro = {}
            volumes_from = self._get_container_name('venv')
        else:
            ro = {self.datadir + '/venv': '/usr/lib/ckan'}
            volumes_from = None

        run_container(
            name=self._get_container_name('web'),
            image='datacats/web',
            rw={self.datadir + '/files': '/var/www/storage'},
            ro=dict({
                self.target: '/project/',
                self.datadir + '/run/development.ini':
                    '/project/development.ini',
                WEB: '/scripts/web.sh'}, **ro),
            links={self._get_container_name('solr'): 'solr',
                   self._get_container_name('postgres'): 'db'},
            volumes_from=volumes_from,
            command=command,
            port_bindings={
                5000: port if is_boot2docker() else (address, port)},
            )

    def wait_for_web_available(self):
        """
        Wait for the web server to become available or raise DatacatsError
        if it fails to start.
        """
        try:
            if not wait_for_service_available(
                    self._get_container_name('web'),
                    self.web_address(),
                    WEB_START_TIMEOUT_SECONDS):
                raise DatacatsError('Failed to start web container.'
                                    ' Run "datacats logs" to check the output.')
        except ServiceTimeout:
            raise DatacatsError('Timeout waiting for web container to start.'
                                ' Run "datacats logs" to check the output.')

    def _choose_port(self):
        """
        Return a port number from 5000-5999 based on the environment name
        to be used as a default when the user hasn't selected one.
        """
        # instead of random let's base it on the name chosen
        return 5000 + unpack('Q',
                             sha(self.name.decode('ascii')).digest()[:8])[0] % 1000

    def _next_port(self, port):
        """
        Return another port from the 5000-5999 range
        """
        port = 5000 + (port + 1) % 1000
        if port == self.port:
            raise DatacatsError('Too many instances running')
        return port

    def stop_web(self):
        """
        Stop and remove the web container
        """
        remove_container(self._get_container_name('web'), force=True)

    def _current_web_port(self):
        """
        return just the port number for the web container, or None if
        not running
        """
        info = inspect_container(self._get_container_name('web'))
        if info is None:
            return None
        try:
            if not info['State']['Running']:
                return None
            return info['NetworkSettings']['Ports']['5000/tcp'][0]['HostPort']
        except TypeError:
            return None

    def fully_running(self):
        """
        Returns true iff the environment is fully up and functioning.
        Returns False otherwise.
        """
        running = self.containers_running()
        return ('postgres' in running and
                'solr' in running and
                'web' in running)

    def containers_running(self):
        """
        Return a list including 0 or more of ['web', 'postgres', 'solr']
        for containers tracked by this project that are running
        """
        running = []
        for n in ['web', 'postgres', 'solr']:
            info = inspect_container(self._get_container_name(n))
            if info and not info['State']['Running']:
                running.append(n + '(halted)')
            elif info:
                running.append(n)
        return running

    def web_address(self):
        """
        Return the url of the web server or None if not running
        """
        port = self._current_web_port()
        address = self.address or '127.0.0.1'
        if port is None:
            return None
        return 'http://{0}:{1}/'.format(
            address if address and not is_boot2docker() else docker_host(),
            port)

    def create_admin_set_password(self, password):
        """
        create 'admin' account with given password
        """
        with open(self.datadir + '/run/admin.json', 'w') as out:
            json.dump({
                'name': 'admin',
                'email': 'none',
                'password': password,
                'sysadmin': True},
                out)
        self.run_command(
            command=['/bin/bash', '-c', '/usr/lib/ckan/bin/ckanapi '
                     'action user_create -i -c /project/development.ini '
                     '< /input/admin.json'],
            db_links=True,
            ro={self.datadir + '/run/admin.json': '/input/admin.json'},
            )
        remove(self.datadir + '/run/admin.json')

    def interactive_shell(self, command=None, paster=False, detach=False):
        """
        launch interactive shell session with all writable volumes

        :param: list of strings to execute instead of bash
        """
        if not exists(self.target + '/.bash_profile'):
            # this file is required for activating the virtualenv
            self.create_bash_profile()

        if not command:
            command = []
        use_tty = sys.stdin.isatty() and sys.stdout.isatty()

        background = environ.get('CIRCLECI', False) or detach

        if is_boot2docker():
            venv_volumes = ['--volumes-from', self._get_container_name('venv')]
        else:
            venv_volumes = ['-v', self.datadir + '/venv:/usr/lib/ckan:rw']

        self._create_run_ini(self.port, production=False, output='run.ini')
        self._create_run_ini(self.port, production=True, output='test.ini',
                             source='ckan/test-core.ini', override_site_url=False)

        script = SHELL
        if paster:
            script = PASTER
            if command and command != ['help'] and command != ['--help']:
                command += ['--config=/project/development.ini']
            command = [self.extension_dir] + command

        proxy_settings = self._proxy_settings()
        if proxy_settings:
            venv_volumes += ['-v',
                             self.datadir + '/run/proxy-environment:/etc/environment:ro']

        # FIXME: consider switching this to dockerpty
        # using subprocess for docker client's interactive session
        return subprocess.call([
            DOCKER_EXE, 'run',
            ] + (['--rm'] if not background else []) + [
            '-t' if use_tty else '',
            '-d' if detach else '-i',
            ] + venv_volumes + [
            '-v', self.target + ':/project:rw',
            '-v', self.datadir + '/files:/var/www/storage:rw',
            '-v', script + ':/scripts/shell.sh:ro',
            '-v', PASTER_CD + ':/scripts/paster_cd.sh:ro',
            '-v', self.datadir + '/run/run.ini:/project/development.ini:ro',
            '-v', self.datadir +
                '/run/test.ini:/project/ckan/test-core.ini:ro',
            '--link', self._get_container_name('solr') + ':solr',
            '--link', self._get_container_name('postgres') + ':db',
            '--hostname', self.name,
            'datacats/web', '/scripts/shell.sh'] + command)

    def install_package_requirements(self, psrc):
        """
        Install from requirements.txt file found in psrc

        :param psrc: name of directory in environment directory
        """
        package = self.target + '/' + psrc
        assert isdir(package), package
        reqname = '/requirements.txt'
        if not exists(package + reqname):
            reqname = '/pip-requirements.txt'
            if not exists(package + reqname):
                return
        self.user_run_script(
            script=INSTALL_REQS,
            args=['/project/' + psrc + reqname],
            rw_venv=True,
            rw_project=True,
            )

    def install_package_develop(self, psrc):
        """
        Install a src package in place (setup.py develop)

        :param psrc: name of directory under project directory
        """
        package = self.target + '/' + psrc
        assert isdir(package), package
        if not exists(package + '/setup.py'):
            return
        self.user_run_script(
            script=INSTALL_PACKAGE,
            args=['/project/' + psrc],
            rw_venv=True,
            rw_project=True,
            )

    def user_run_script(self, script, args, db_links=False, rw_venv=False,
                        rw_project=False, rw=None, ro=None):
        return self.run_command(
            command=['/scripts/run_as_user.sh', '/scripts/run.sh'] + args,
            db_links=db_links,
            rw_venv=rw_venv,
            rw_project=rw_project,
            rw=rw,
            ro=dict(ro or {}, **{
                RUN_AS_USER: '/scripts/run_as_user.sh',
                script: '/scripts/run.sh',
                }),
            )

    def run_command(self, command, db_links=False, rw_venv=False,
                    rw_project=False, rw=None, ro=None, clean_up=False):

        rw = {} if rw is None else dict(rw)
        ro = {} if ro is None else dict(ro)

        ro.update(self._proxy_settings())

        if is_boot2docker():
            volumes_from = self._get_container_name('venv')
        else:
            volumes_from = None
            venvmount = rw if rw_venv else ro
            venvmount[self.datadir + '/venv'] = '/usr/lib/ckan'
        projectmount = rw if rw_project else ro
        projectmount[self.target] = '/project'

        if db_links:
            self._create_run_ini(self.port, production=False, output='run.ini')
            links = {
                self._get_container_name('solr'): 'solr',
                self._get_container_name('postgres'): 'db',
                }
            ro[self.datadir + '/run/run.ini'] = '/project/development.ini'
        else:
            links = None

        try:
            return web_command(command=command, ro=ro, rw=rw, links=links,
                               volumes_from=volumes_from, clean_up=clean_up)
        except WebCommandError as e:
            print 'Failed to run command %s. Logs are as follows:\n%s' % (e.command, e.logs)
            raise

    def purge_data(self):
        """
        Remove uploaded files, postgres db, solr index, venv
        """
        datadirs = ['files', 'solr']
        if is_boot2docker():
            remove_container(self._get_container_name('pgdata'))
            remove_container(self._get_container_name('venv'))
        else:
            datadirs += ['postgres', 'venv']

        web_command(
            command=['/scripts/purge.sh']
            + ['/project/data/' + d for d in datadirs],
            ro={PURGE: '/scripts/purge.sh'},
            rw={self.datadir: '/project/data'},
            )
        shutil.rmtree(self.datadir)

    def logs(self, container, tail='all', follow=False, timestamps=False):
        """
        :param container: 'web', 'solr' or 'postgres'
        :param tail: number of lines to show
        :param follow: True to return generator instead of list
        :param timestamps: True to include timestamps
        """
        return container_logs(
            self._get_container_name(container),
            tail,
            follow,
            timestamps)

    def compile_less(self):
        c = run_container(
            name=self._get_container_name('lessc'), image='datacats/lessc',
            rw={self.target: '/project/target'},
            ro={COMPILE_LESS: '/project/compile_less.sh'})
        remove_container(c)

    def _proxy_settings(self):
        """
        Create/replace ~/.datacats/run/proxy-environment and return
        entry for ro mount for containers
        """
        if not ('https_proxy' in environ or 'HTTPS_PROXY' in environ
                or 'http_proxy' in environ or 'HTTP_PROXY' in environ):
            return {}
        https_proxy = environ.get('https_proxy')
        if https_proxy is None:
            https_proxy = environ.get('HTTPS_PROXY')
        http_proxy = environ.get('http_proxy')
        if http_proxy is None:
            http_proxy = environ.get('HTTP_PROXY')
        no_proxy = environ.get('no_proxy')
        if no_proxy is None:
            no_proxy = environ.get('NO_PROXY', '')
        no_proxy = no_proxy + ',solr,db'

        out = [
            'PATH="/usr/local/sbin:/usr/local/bin:/usr/sbin:/usr/bin:/sbin:'
            '/bin:/usr/games:/usr/local/games"\n']
        if https_proxy is not None:
            out.append('https_proxy=' + posix_quote(https_proxy) + '\n')
            out.append('HTTPS_PROXY=' + posix_quote(https_proxy) + '\n')
        if http_proxy is not None:
            out.append('http_proxy=' + posix_quote(http_proxy) + '\n')
            out.append('HTTP_PROXY=' + posix_quote(http_proxy) + '\n')
        if no_proxy is not None:
            out.append('no_proxy=' + posix_quote(no_proxy) + '\n')
            out.append('NO_PROXY=' + posix_quote(no_proxy) + '\n')

        with open(self.datadir + '/run/proxy-environment', 'w') as f:
            f.write("".join(out))

        return {self.datadir + '/run/proxy-environment': '/etc/environment'}

    def _get_container_name(self, container_type):
        """
        Gets the full name of a container of the type specified.
        Currently the supported types are:
            - 'venv'
            - 'postgres'
            - 'solr'
            - 'web'
            - 'pgdata'
            - 'lessc'
        The name will be formatted appropriately with any prefixes and postfixes
        needed.

        :param container_type: The type of container name to generate (see above).
        """
        return 'datacats_{}_{}'.format(container_type, self.name)


def generate_db_password():
    """
    Return a 16-character alphanumeric random string generated by the
    operating system's secure pseudo random number generator
    """
    chars = uppercase + lowercase + digits
    return ''.join(SystemRandom().choice(chars) for x in xrange(16))


def require_images():
    """
    Raises a DatacatsError if the images required to use Datacats don't exist.
    """
    if (not image_exists('datacats/web') or
            not image_exists('datacats/solr') or
            not image_exists('datacats/postgres')):
        raise DatacatsError(
            'You do not have the needed Docker images. Please run "datacats pull"')


def posix_quote(s):
    return "\\'".join("'" + p + "'" for p in s.split("'"))<|MERGE_RESOLUTION|>--- conflicted
+++ resolved
@@ -308,15 +308,11 @@
                                 'Try "datacats init".')
         if not self.data_complete():
             raise DatacatsError('Environment datadir damaged. '
-<<<<<<< HEAD
-                                'Try "datacats purge" followed by "datacats init".')
+                                'Try "datacats purge" followed by'
+                                ' "datacats init".')
         if not self.volumes_exist():
             raise DatacatsError('Volumes damaged. '
                                 'Try "datacats purge" followed by "datacats init"')
-=======
-                                'Try "datacats purge" followed by'
-                                ' "datacats init".')
->>>>>>> b4d121a1
 
     def create_directories(self, create_project_dir=True):
         """
