--- conflicted
+++ resolved
@@ -48,16 +48,9 @@
 
     Create with Environment.new(path) or Environment.load(path)
     """
-
-<<<<<<< HEAD
     def __init__(self, name, target, datadir, site_name, ckan_version=None,
-                 port=None, deploy_target=None, site_url=None,
-                 always_prod=False, extension_dir='ckan', address=None):
-=======
-    def __init__(self, name, target, datadir, ckan_version=None, port=None,
-                 deploy_target=None, site_url=None, always_prod=False,
+                 port=None, deploy_target=None, site_url=None, always_prod=False,
                  extension_dir='ckan', address=None, remote_server_key=None):
->>>>>>> b4d121a1
         self.name = name
         self.target = target
         self.datadir = datadir
@@ -191,7 +184,6 @@
         # We track through the datadir to the target if we are just making a
         # site
         if isdir(datadir):
-<<<<<<< HEAD
             with open(join(datadir, 'project-dir')) as pd:
                 target = pd.read()
         else:
@@ -207,25 +199,11 @@
                                 '"datacats init" in the environment directory.')
 
         environment = cls(name, target, datadir, site_name, ckan_version, port)
-=======
-            raise DatacatsError(
-                'Environment data directory {0} already exists',
-                (datadir,)
-                )
-        if isdir(target):
-            raise DatacatsError('Environment directory already exists')
-
-        environment = cls(name, target, datadir, ckan_version, port)
->>>>>>> b4d121a1
         environment._generate_passwords()
         return environment
 
     @classmethod
-<<<<<<< HEAD
-    def load(cls, environment_name=None, site_name='primary', data_only=False):
-=======
-    def load(cls, environment_name=None, data_only=False, test_ssh=False):
->>>>>>> b4d121a1
+    def load(cls, environment_name=None, site_name='primary', data_only=False, test_ssh=False):
         """
         Return an Environment object based on an existing project.
 
