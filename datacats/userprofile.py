--- conflicted
+++ resolved
@@ -180,11 +180,7 @@
                     "ssh", environment.deploy_target, "install", target_name,
                     ],
                 environment, self,
-<<<<<<< HEAD
                 stream_output=stream_output,
-=======
-                ro=environment.remote_command_binds(self),
->>>>>>> 31ffab43
                 clean_up=True,
                 )
             return True
