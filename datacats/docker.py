# Copyright 2014-2015 Boxkite Inc.

# This file is part of the DataCats package and is released under
# the terms of the GNU Affero General Public License version 3.0.
# See LICENSE.txt or http://www.fsf.org/licensing/licenses/agpl-3.0.html

from __future__ import absolute_import

from os import environ, devnull
import json
import subprocess
from urlparse import urlparse
from functools import cmp_to_key
from warnings import warn

# XXX our fixes on top of fixes to work with docker-py and docker
# incompatibilities are approaching the level of superstition.
# let's hope docker calms down a bit so we can clean this out
# in the future.

from docker import Client
try:
    # Versions after 1.2.0
    from docker.constants import DEFAULT_DOCKER_API_VERSION
except ImportError:
    # Versions before 1.2.0
    from docker.client import DEFAULT_DOCKER_API_VERSION
from docker.utils import kwargs_from_env, compare_version, create_host_config
from docker.errors import APIError
from requests import ConnectionError

from datacats.error import DatacatsError

MINIMUM_API_VERSION = '1.16'

def get_api_version(*versions):
    # compare_version is backwards
    def cmp(a, b):
        return -1 * compare_version(a, b)
    return min(versions, key=cmp_to_key(cmp))

# Lazy instantiation of _docker
_docker = None

_docker_kwargs = kwargs_from_env()


def _get_docker():
    global _docker
    if not _docker:
        # First, check if boot2docker is powered on.
        try:
            # Use an absolute path to avoid any funny business
            # with the PATH.
            with open(devnull, 'w') as devnull_f:
                status = subprocess.check_output(
                                                ['boot2docker', 'status'],
                                                # Don't show boot2docker message
                                                # to the user... it's ugly!
                                                stderr=devnull_f
                                                ).strip()
            if status == 'poweroff':
                raise DatacatsError('boot2docker is not powered on.'
                                    ' Please run "boot2docker up".')
        except OSError:
            # We're on Linux, or boot2docker isn't installed.
            pass
        except subprocess.CalledProcessError:
            raise DatacatsError('You have not created your boot2docker VM. '
                                'Please run "boot2docker create" to do so.')

        # Create the Docker client
        version_client = Client(version=MINIMUM_API_VERSION, **_docker_kwargs)
        try:
            api_version = version_client.version()['ApiVersion']
        except ConnectionError:
            # workaround for connection issue when old version specified
            # on some clients
            version_client = Client(**_docker_kwargs)
            api_version = _version_client.version()['ApiVersion']

        version = get_api_version(DEFAULT_DOCKER_API_VERSION, api_version)
        _docker = Client(version=version, **_docker_kwargs)

    return _docker

class WebCommandError(Exception):
    def __init__(self, command, container_id, logs):
        self.command = command
        self.container_id = container_id
        self.logs = logs

    def __str__(self):
        return ('Command failed: {0}\n  View output:'
            ' docker logs {1}\n  Remove stopped container:'
            ' docker rm {1}'.format(self.command, self.container_id))

class PortAllocatedError(Exception):
    pass

_boot2docker = None
def is_boot2docker():
    global _boot2docker
    if _boot2docker is None:
        _boot2docker = 'Boot2Docker' in _get_docker().info()['OperatingSystem']
    return _boot2docker

def docker_host():
    url = _docker_kwargs.get('base_url')
    if not url:
        return 'localhost'

    return urlparse(url).netloc.split(':')[0]


def ro_rw_to_binds(ro, rw):
    """
    ro and rw {localdir: binddir} dicts to docker-py's
    {localdir: {'bind': binddir, 'ro': T/F}} binds dicts
    """
    out = {}
    if ro:
        for localdir, binddir in ro.iteritems():
            out[localdir] = {'bind': binddir, 'ro': True}
    if rw:
        for localdir, binddir in rw.iteritems():
            out[localdir] = {'bind': binddir, 'ro': False}
    return out

def binds_to_volumes(volumes):
    """
    Return the target 'bind' dirs of volumnes from a volumes dict
    for passing to create_container
    """
    return [v['bind'] for v in volumes.itervalues()]

def web_command(command, ro=None, rw=None, links=None,
        image='datacats/web', volumes_from=None, commit=False,
        clean_up=False, stream_output=None):
    """
    Run a single command in a web image optionally preloaded with the ckan
    source and virtual envrionment.

    :param command: command to execute
    :param ro: {localdir: binddir} dict for read-only volumes
    :param rw: {localdir: binddir} dict for read-write volumes
    :param links: links passed to start
    :param image: docker image name to use
    :param volumes_from:
    :param commit: True to create a new image based on result
    :param clean_up: True to remove container even on error
    :param stream_output: file to write stderr+stdout from command

    :returns: image id if commit=True
    """
    binds = ro_rw_to_binds(ro, rw)
    c = _get_docker().create_container(
        image=image,
        command=command,
        volumes=binds_to_volumes(binds),
        detach=False,
        host_config=create_host_config(binds=binds))
    _get_docker().start(
        container=c['Id'],
        links=links,
        binds=binds,
        volumes_from=volumes_from)
    if stream_output:
        for output in _get_docker().attach(
                c['Id'], stdout=True, stderr=True, stream=True):
            stream_output.write(output)
    if _get_docker().wait(c['Id']):
        # Before the (potential) cleanup, grab the logs!
        logs = _get_docker().logs(c['Id'])

        if clean_up:
            remove_container(c['Id'])
        raise WebCommandError(command, c['Id'][:12], logs)
    if commit:
        rval = _get_docker().commit(c['Id'])
    if not remove_container(c['Id']):
        # circle ci doesn't let us remove containers, quiet the warnings
        if not environ.get('CIRCLECI', False):
            warn('failed to remove container: {0}'.format(c['Id']))
    if commit:
        return rval['Id']

def run_container(name, image, command=None, environment=None,
        ro=None, rw=None, links=None, detach=True, volumes_from=None,
        port_bindings=None):
    """
    Wrapper for docker create_container, start calls

    :returns: container info dict or None if container couldn't be created

    Raises PortAllocatedError if container couldn't start on the
    requested port.
    """
    binds = ro_rw_to_binds(ro, rw)
    c = _get_docker().create_container(
        name=name,
        image=image,
        command=command,
        environment=environment,
        volumes=binds_to_volumes(binds),
        detach=detach,
        stdin_open=False,
        tty=False,
        ports=list(port_bindings) if port_bindings else None,
        host_config=create_host_config(binds=binds))
    try:
        _get_docker().start(
            container=c['Id'],
            links=links,
            binds=binds,
            volumes_from=volumes_from,
            port_bindings=port_bindings)
    except APIError as e:
        if 'address already in use' in e.explanation:
            try:
                _get_docker().remove_container(name, force=True)
            except APIError:
                pass
            raise PortAllocatedError()
        raise
    return c

<<<<<<< HEAD
def rename_container(old_name, new_name):
    _docker.rename(old_name, new_name)
=======
def image_exists(name):
    """
    Queries Docker about if a particular image has been downloaded.

    :param name: The name of the image to check for.
    """
    # This returns a list of container dicts matching (exactly)
    # the name `name`.
    return bool(_get_docker().images(name=name))
>>>>>>> 7b869192

def remove_container(name, force=False):
    """
    Wrapper for docker remove_container

    :returns: True if container was found and removed
    """

    try:
        if not force:
            _get_docker().stop(name)
    except APIError as e:
        pass
    try:
        _get_docker().remove_container(name, force=True)
        return True
    except APIError as e:
        return False

def inspect_container(name):
    """
    Wrapper for docker inspect_container

    :returns: container info dict or None if not found
    """
    try:
        return _get_docker().inspect_container(name)
    except APIError as e:
        return None

def container_logs(name, tail, follow, timestamps):
    """
    Wrapper for docker logs, attach commands.
    """
    if follow:
        return _get_docker().attach(
            name,
            stdout=True,
            stderr=True,
            stream=True
            )
    return _get_docker().logs(
        name,
        stdout=True,
        stderr=True,
        tail=tail,
        timestamps=timestamps,
        )

def pull_stream(image):
    """
    Return generator of pull status objects
    """
    return (json.loads(s) for s in _get_docker().pull(image, stream=True))

def data_only_container(name, volumes):
    """
    create "data-only container" if it doesn't already exist.

    We'd like to avoid these, but postgres + boot2docker make
    it difficult, see issue #5
    """
    info = inspect_container(name)
    if info:
        return
    c = _get_docker().create_container(
        name=name,
        image='datacats/postgres', # any image will do
        command='true',
        volumes=volumes,
        detach=True)
    return c

def remove_image(image, force=False, noprune=False):
    _get_docker().remove_image(image, force=force, noprune=noprune)<|MERGE_RESOLUTION|>--- conflicted
+++ resolved
@@ -225,10 +225,9 @@
         raise
     return c
 
-<<<<<<< HEAD
 def rename_container(old_name, new_name):
     _docker.rename(old_name, new_name)
-=======
+
 def image_exists(name):
     """
     Queries Docker about if a particular image has been downloaded.
@@ -238,7 +237,6 @@
     # This returns a list of container dicts matching (exactly)
     # the name `name`.
     return bool(_get_docker().images(name=name))
->>>>>>> 7b869192
 
 def remove_container(name, force=False):
     """
