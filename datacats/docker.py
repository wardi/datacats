--- conflicted
+++ resolved
@@ -1,11 +1,8 @@
 from __future__ import absolute_import
 
 from os import environ
-<<<<<<< HEAD
 import json
-=======
 from urlparse import urlparse
->>>>>>> 1e573bd1
 
 from docker import Client
 from docker.utils import kwargs_from_env
@@ -140,13 +137,12 @@
     except APIError as e:
         return None
 
-<<<<<<< HEAD
 def pull_stream(image):
     """
     Return generator of pull status objects
     """
     return (json.loads(s) for s in _docker.pull(image, stream=True))
-=======
+
 def data_only_container(name, volumes):
     """
     create "data-only container" if it doesn't already exist.
@@ -163,5 +159,4 @@
         command='true',
         volumes=volumes,
         detach=True)
-    return c
->>>>>>> 1e573bd1
+    return c