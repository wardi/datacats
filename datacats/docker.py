--- conflicted
+++ resolved
@@ -238,11 +238,8 @@
         raise
     return c
 
-<<<<<<< HEAD
 def rename_container(old_name, new_name):
     _docker.rename(old_name, new_name)
-=======
->>>>>>> 39631caa
 
 def image_exists(name):
     """
