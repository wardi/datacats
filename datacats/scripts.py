--- conflicted
+++ resolved
@@ -19,9 +19,6 @@
 CLEAN_VIRTUALENV = SCRIPTS_DIR + '/clean_virtualenv.sh'
 INSTALL_REQS = SCRIPTS_DIR + '/install_reqs.sh'
 INSTALL_PACKAGE = SCRIPTS_DIR + '/install_package.sh'
-<<<<<<< HEAD
 MIGRATE_BACKUP = SCRIPTS_DIR + '/migrate_backup.sh'
 MIGRATE = SCRIPTS_DIR + '/migrate.sh'
-=======
-COMPILE_LESS = SCRIPTS_DIR + '/compile_less.sh'
->>>>>>> d3a93bd5
+COMPILE_LESS = SCRIPTS_DIR + '/compile_less.sh'