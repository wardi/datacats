--- conflicted
+++ resolved
@@ -54,11 +54,7 @@
         return ('    Command: {0}\n'
                 '    Docker Error Log:\n'
                 '    {1}\n'
-<<<<<<< HEAD
-                ).format(''.join(self.command), self.logs)
-=======
                 ).format(serialized_command, self.logs)
->>>>>>> 1d9f910d
 
 
 class PortAllocatedError(Exception):
