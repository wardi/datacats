from clint.textui import colored


class DatacatsError(Exception):

    def __init__(self, message, format_args=(), parent_exception=None):
        self.message = message
        if parent_exception and hasattr(parent_exception, 'user_description'):
            vals = {
                "original": self.message,
                "type_description": parent_exception.user_description,
                "message": str(parent_exception),
            }
            self.message = "".join([str(colored.blue("{original}\n\n")),
                                    "~" * 30,
                                    "\n{type_description}:\n",
                                    str(colored.yellow("{message}\n"))]
                                    ).format(**vals)

        self.format_args = format_args
        super(DatacatsError, self).__init__(message, format_args)

    def __str__(self):
        return self.message.format(*self.format_args)

    def pretty_print(self):
        """
        Print the error message to stdout with colors and borders
        """
        print colored.blue("-" * 40)
        print colored.red("datacats: problem was encountered:")
        print self.message.format(*self.format_args)
        print colored.blue("-" * 40)


class WebCommandError(Exception):
    user_description = "Docker container \"/web\" command failed"

    def __init__(self, command, container_id, logs):
<<<<<<< HEAD
=======
        # pylint: disable=unused-argument
>>>>>>> 18e52217
        super(WebCommandError, self).__init__()
        self.command = command
        self.container_id = container_id
        self.logs = logs

    def __str__(self):
        return ('    Command: {0}\n'
                '    Docker Error Log:\n'
                '    {1}\n'
                ).format(''.join(self.command), self.logs)


class PortAllocatedError(Exception):
    user_description = "Unable to allocate port"


class UndocumentedError(Exception):
    user_description = "Please quote this traceback when reporting this error"<|MERGE_RESOLUTION|>--- conflicted
+++ resolved
@@ -37,10 +37,7 @@
     user_description = "Docker container \"/web\" command failed"
 
     def __init__(self, command, container_id, logs):
-<<<<<<< HEAD
-=======
         # pylint: disable=unused-argument
->>>>>>> 18e52217
         super(WebCommandError, self).__init__()
         self.command = command
         self.container_id = container_id
