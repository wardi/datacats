# Copyright 2014-2015 Boxkite Inc.

# This file is part of the DataCats package and is released under
# the terms of the GNU Affero General Public License version 3.0.
# See LICENSE.txt or http://www.fsf.org/licensing/licenses/agpl-3.0.html

"""datacats command line interface

Usage:
  datacats COMMAND [ARGUMENTS...]
  datacats --help [COMMAND]
  datacats --version

The datacats commands available are:
  create      Create a new environment
  deploy      Deploy environment to production DataCats.com cloud service
  info        Display information about environment and running containers
  init        Initialize a purged environment or copied environment directory
  install     Install or reinstall Python packages within this environment
  list        List all environments for this user
  logs        Display or follow container logs
  open        Open web browser window to this environment
  paster      Run a paster command from the current directory
  pull        Download or update required datacats docker images
  purge       Purge environment database and uploaded files
  reload      Reload environment source and configuration
  shell       Run a command or interactive shell within this environment
  start       Create containers and start serving environment
  stop        Stop serving environment and remove all its containers
  migrate     Migrates an environment to the newest datadir format
  less        Recompile less files in an environment

See 'datacats help COMMAND' for information about options and
arguments available to each command.
"""

import sys
from docopt import docopt

from datacats.cli import create, manage, install, pull, purge, shell, deploy, migrate, less
from datacats.environment import Environment, DatacatsError
from datacats.userprofile import UserProfile
from datacats.version import __version__

COMMANDS = {
    'create': create.create,
    'deploy': deploy.deploy,
    'info': manage.info,
    'init': create.init,
    'install': install.install,
    'list': manage.list_,
    'logs': manage.logs,
    'open': manage.open_,
    'paster': shell.paster,
    'pull': pull.pull,
    'purge': purge.purge,
    'reload': manage.reload_,
    'shell': shell.shell,
    'start': manage.start,
    'stop': manage.stop,
    'migrate': migrate.migrate,
    'less': less.less,
}


COMMANDS_THAT_USE_SSH = [
    deploy.deploy
]


def main():
    """
    The main entry point for datacats cli tool

    (as defined in setup.py's entry_points)
    It parses the cli arguments for corresponding options
    and runs the corresponding command
    """
    try:
        command_fn, opts = _parse_arguments(sys.argv[1:])
        # purge handles loading differently
        # 1 - Bail and just call the command if it doesn't have ENVIRONMENT.
        if command_fn == purge.purge or 'ENVIRONMENT' not in opts:
            return command_fn(opts)

        environment = Environment.load(
            opts['ENVIRONMENT'] or '.',
            opts['--site'] if '--site' in opts else 'primary')

        if command_fn not in COMMANDS_THAT_USE_SSH:
            return command_fn(environment, opts)

        # for commands that communicate with a remote server
        # we load UserProfile and test our communication
        user_profile = UserProfile()
        user_profile.test_ssh_key(environment)

        return command_fn(environment, opts, user_profile)

    except DatacatsError as e:
        if sys.stdout.isatty():
            # error message to have colors if stdout goes to shell
            e.pretty_print()
        else:
            print e
        sys.exit(1)


def _parse_arguments(args):
    help_ = False  # flag for only showing the help message

    # Find subcommand without docopt so that subcommand options may appear
    # anywhere
    for i, a in enumerate(args):
        if a.startswith('-'):
            continue
        if a == 'help':
            help_ = True
            continue
        if a not in COMMANDS:
            raise DatacatsError("\'{0}\' command is not recognized. \n"
              "See \'datacats help\' for the list of available commands".format(a))
        command_fn = COMMANDS[a]
        break
    else:
        opts = docopt(__doc__, args, version=__version__)
        return _intro_message, {}

    # i is where the subcommand starts.
    # shell, paster are special: options might belong to the command being
    # executed
    if command_fn == shell.shell:
        i = _hack_site_opt(args, i)
        # assume commands don't start with '-' and that those options
        # are intended for datacats
        for j, a in enumerate(args[i + 2:], i + 2):
            if not a.startswith('-'):
                # -- makes docopt parse the rest as positional args
                args = args[:j] + ['--'] + args[j:]
                break

    if command_fn == shell.paster:
        i = _hack_site_opt(args, i, True)
        args = args[:i + 1] + ['--'] + args[i + 1:]

    if help_:
        args.insert(1, '--help')

    opts = docopt(command_fn.__doc__, args, version=__version__)

    _option_not_yet_implemented(opts, '--ckan')
    _option_not_yet_implemented(opts, '--remote')
    return command_fn, opts


def _hack_site_opt(args, i, paster=False):
    """
    Adjusts the "cut off point" for positional argument protection.
    :param args: The arguments list
    :param i: The current cut off
    :return: The new i value
    """
    SHORT_SITE = '-s'
    LONG_SITE = '--site'
    found_env = False

    # Avoid out of bounds
    if i + 1 == len(args):
        return i
    elif not args[i + 1].startswith('-') and not paster:
        found_env = True
        i += 1

    arg = args[i + 1] if len(args) != i + 1 else None

    if arg == SHORT_SITE or arg == LONG_SITE:
        # The thing after is a site name
        i += 2 if paster else 1

    if i + 1 == len(args):
        return i

    if not found_env and not args[i + 1].startswith('-') and not paster:
        found_env = True
        i += 1

    return i


def _option_not_yet_implemented(opts, name):
    if name not in opts or not opts[name]:
        return
    raise DatacatsError(
        "\'{0}\' option is not implemented yet. \n".format(name))


def _intro_message(opts):
<<<<<<< HEAD
    # pylint: disable=unused-argument
    return docopt(__doc__, ['--help'])
=======
    return docopt(__doc__, ['--help'])

if __name__ == '__main__':
    main()
>>>>>>> dee46a71
<|MERGE_RESOLUTION|>--- conflicted
+++ resolved
@@ -195,12 +195,8 @@
 
 
 def _intro_message(opts):
-<<<<<<< HEAD
     # pylint: disable=unused-argument
     return docopt(__doc__, ['--help'])
-=======
-    return docopt(__doc__, ['--help'])
 
 if __name__ == '__main__':
-    main()
->>>>>>> dee46a71
+    main()