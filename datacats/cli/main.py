# Copyright 2014-2015 Boxkite Inc.

# This file is part of the DataCats package and is released under
# the terms of the GNU Affero General Public License version 3.0.
# See LICENSE.txt or http://www.fsf.org/licensing/licenses/agpl-3.0.html

"""datacats command line interface

Usage:
  datacats COMMAND [ARGUMENTS...]
  datacats --help [COMMAND]
  datacats --version

The datacats commands available are:
  create      Create a new environment
  deploy      Deploy environment to production DataCats.com cloud service
  info        Display information about environment and running containers
  init        Initialize a purged environment or copied environment directory
  install     Install or reinstall Python packages within this environment
  list        List all environments for this user
  logs        Display or follow container logs
  open        Open web browser window to this environment
  paster      Run a paster command from the current directory
  pull        Download or update required datacats docker images
  purge       Purge environment database and uploaded files
  reload      Reload environment source and configuration
  shell       Run a command or interactive shell within this environment
  start       Create containers and start serving environment
  stop        Stop serving environment and remove all its containers
  migrate     Migrates an environment to the newest datadir format

See 'datacats help COMMAND' for information about options and
arguments available to each command.
"""

import json
import sys
from docopt import docopt
import pkg_resources

from datacats.cli import create, manage, install, pull, purge, shell, deploy, migrate
from datacats.environment import Environment, DatacatsError

COMMANDS = {
    'create': create.create,
    'deploy': deploy.deploy,
    'info': manage.info,
    'init': create.init,
    'install': install.install,
    'list': manage.list_,
    'logs': manage.logs,
    'open': manage.open_,
    'paster': shell.paster,
    'pull': pull.pull,
    'purge': purge.purge,
    'reload': manage.reload_,
    'shell': shell.shell,
    'start': manage.start,
    'stop': manage.stop,
    'migrate': migrate.migrate,
}


def main():
    """
    The main entry point for datacats cli tool

    (as defined in setup.py's entry_points)
    It parses the cli arguments for corresponding options
    and runs the corresponding command
    """
    try:
        command_fn, opts = _parse_arguments(sys.argv[1:])
        # purge handles loading differently
        if command_fn != purge.purge and 'ENVIRONMENT' in opts:
            environment = Environment.load(opts['ENVIRONMENT'] or '.')
            return command_fn(environment, opts)
        return command_fn(opts)
    except DatacatsError as e:
        print e
        sys.exit(1)


def _parse_arguments(args):
    help_ = False  # flag for only showing the help message

    # Find subcommand without docopt so that subcommand options may appear
    # anywhere
    for i, a in enumerate(args):
        if a.startswith('-'):
            continue
        if a == 'help':
            help_ = True
            continue
        if a not in COMMANDS:
            raise DatacatsError("\'{0}\' command is not recognized. \n \
          See \'datacats help\' for the list of available commands".format(a))
        command_fn = COMMANDS[a]
        break
    else:
        return _intro_message, {}

    # shell, paster are special: options might belong to the command being
    # executed
    if command_fn == shell.shell:
        # assume commands don't start with '-' and that those options
        # are intended for datacats
        for j, a in enumerate(args[i + 2:], i + 2):
            if not a.startswith('-'):
                # -- makes docopt parse the rest as positional args
                args = args[:j] + ['--'] + args[j:]
                break

    if command_fn == shell.paster:
        args = args[:i + 1] + ['--'] + args[i + 1:]

    if help_:
        args.insert(1, '--help')

    opts = docopt(command_fn.__doc__, args)
    _option_not_yet_implemented(opts, '--ckan')
    _option_not_yet_implemented(opts, '--remote')
    return command_fn, opts


<<<<<<< HEAD
        # purge handles loading differently
        if command_fn != purge.purge and 'ENVIRONMENT' in opts:
            environment = Environment.load(opts['ENVIRONMENT'] or '.',
                            opts['--child'] if '--child' in opts else 'primary')
            return command_fn(environment, opts)
        return command_fn(opts)
    except DatacatsError as e:
        print e
        return 1
=======
def _option_not_yet_implemented(opts, name):
    if name not in opts or not opts[name]:
        return
    raise DatacatsError(
        "\'{0}\' option is not implemented yet. \n".format(name))


def _intro_message(opts):
    return docopt(__doc__, ['--help'])
>>>>>>> 7b869192
<|MERGE_RESOLUTION|>--- conflicted
+++ resolved
@@ -73,7 +73,9 @@
         command_fn, opts = _parse_arguments(sys.argv[1:])
         # purge handles loading differently
         if command_fn != purge.purge and 'ENVIRONMENT' in opts:
-            environment = Environment.load(opts['ENVIRONMENT'] or '.')
+            environment = Environment.load(
+            opts['ENVIRONMENT'] or '.',
+            opts['--child'] if '--child' in opts else None)
             return command_fn(environment, opts)
         return command_fn(opts)
     except DatacatsError as e:
@@ -122,18 +124,6 @@
     _option_not_yet_implemented(opts, '--remote')
     return command_fn, opts
 
-
-<<<<<<< HEAD
-        # purge handles loading differently
-        if command_fn != purge.purge and 'ENVIRONMENT' in opts:
-            environment = Environment.load(opts['ENVIRONMENT'] or '.',
-                            opts['--child'] if '--child' in opts else 'primary')
-            return command_fn(environment, opts)
-        return command_fn(opts)
-    except DatacatsError as e:
-        print e
-        return 1
-=======
 def _option_not_yet_implemented(opts, name):
     if name not in opts or not opts[name]:
         return
@@ -142,5 +132,4 @@
 
 
 def _intro_message(opts):
-    return docopt(__doc__, ['--help'])
->>>>>>> 7b869192
+    return docopt(__doc__, ['--help'])