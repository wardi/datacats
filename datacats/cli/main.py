--- conflicted
+++ resolved
@@ -78,20 +78,15 @@
     try:
         command_fn, opts = _parse_arguments(sys.argv[1:])
         # purge handles loading differently
-<<<<<<< HEAD
-        if command_fn != purge.purge and 'ENVIRONMENT' in opts:
-            environment = Environment.load(
-                opts['ENVIRONMENT'] or '.',
-                opts['--site'] if '--site' in opts else 'primary')
-=======
+        # 1 - Bail and just call the command if it doesn't have ENVIRONMENT.
         if command_fn == purge.purge or 'ENVIRONMENT' not in opts:
             return command_fn(opts)
 
         environment = Environment.load(
-            opts['ENVIRONMENT'] or '.')
+            opts['ENVIRONMENT'] or '.',
+            opts['--site'] if '--site' in opts else 'primary')
 
         if command_fn not in COMMANDS_THAT_USE_SSH:
->>>>>>> b4d121a1
             return command_fn(environment, opts)
 
         # for commands that communicate with a remote server
