--- conflicted
+++ resolved
@@ -9,13 +9,8 @@
 from getpass import getpass
 
 from datacats.environment import Environment
-<<<<<<< HEAD
-from datacats.cli.install import install
+from datacats.cli.install import install_all
 from datacats.error import DatacatsError
-=======
-from datacats.cli.install import install_all
-from datacats.validate import valid_deploy_name
->>>>>>> c04a7f90
 
 
 def write(s):
@@ -166,12 +161,8 @@
     """
     Common parts of create and init: Install, init db, start site, sysadmin
     """
-<<<<<<< HEAD
     if do_install:
-        install(environment, {'--clean': False, 'PORT': None})
-=======
-    install_all(environment, False, verbose=False)
->>>>>>> c04a7f90
+        install_all(environment, False, verbose=False)
 
     write('Initializing database')
     environment.ckan_db_init()
