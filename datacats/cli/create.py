--- conflicted
+++ resolved
@@ -24,26 +24,18 @@
     """Create a new environment
 
 Usage:
-<<<<<<< HEAD
-  datacats create [-bin] [--interactive] [-s NAME] [--address=IP] [--syslog] [--ckan=CKAN_VERSION]
-                  [--no-datapusher] [--site-url SITE_URL] ENVIRONMENT_DIR [PORT]
-=======
-  datacats create [-bin] [-s NAME] [--address=IP] [--syslog] [--ckan=CKAN_VERSION]
-                  [--no-datapusher] [--site-url SITE_URL] [--no-init-db] ENVIRONMENT_DIR
-                  [PORT]
->>>>>>> 64237fda
+  datacats create [-bin] [--interactive] [-s NAME] [--address=IP] [--syslog]
+                  [--ckan=CKAN_VERSION] [--no-datapusher] [--site-url SITE_URL]
+                  [--no-init-db] ENVIRONMENT_DIR [PORT]
 
 Options:
   --address=IP            Address to listen on (Linux-only)
   --ckan=CKAN_VERSION     Use CKAN version CKAN_VERSION [default: 2.3]
   -b --bare               Bare CKAN site with no example extension
   -i --image-only         Create the environment but don't start containers
-<<<<<<< HEAD
   --interactive           Doesn't detach from the web container
-=======
   --no-datapusher         Don't install/enable ckanext-datapusher
   --no-init-db            Don't initialize the database. Useful for importing CKANs.
->>>>>>> 64237fda
   -n --no-sysadmin        Don't prompt for an initial sysadmin user account
   -s --site=NAME          Pick a site to create [default: primary]
   --site-url SITE_URL     The site_url to use in API responses (e.g. http://example.org:{port}/)
@@ -66,24 +58,19 @@
         log_syslog=opts['--syslog'],
         datapusher=not opts['--no-datapusher'],
         site_url=opts['--site-url'],
-<<<<<<< HEAD
         interactive=opts['--interactive'],
-=======
         init_db=not opts['--no-init-db'],
->>>>>>> 64237fda
         )
 
 
 def create_environment(environment_dir, port, ckan_version, create_skin,
         site_name, start_web, create_sysadmin, address, log_syslog=False,
-<<<<<<< HEAD
-        datapusher=True, quiet=False, site_url=None, interactive=False):
-=======
-        datapusher=True, quiet=False, site_url=None, init_db=True):
+        datapusher=True, quiet=False, site_url=None, interactive=False,
+        init_db=True):
+
     if not init_db:
         print 'Since the database will not be initialized, we will not copy datapusher.'
         datapusher = False
->>>>>>> 64237fda
     environment = Environment.new(environment_dir, ckan_version, site_name,
                                   address=address, port=port)
 
@@ -122,11 +109,7 @@
 
         return finish_init(environment, start_web, create_sysadmin,
                            log_syslog=log_syslog, site_url=site_url,
-<<<<<<< HEAD
-                           interactive=interactive)
-=======
-                           init_db=init_db)
->>>>>>> 64237fda
+                           interactive=interactive, init_db=init_db)
     except:
         # Make sure that it doesn't get printed right after the dots
         # by printing a newline
@@ -167,11 +150,8 @@
         '--syslog': None,
         '--address': None,
         '--image-only': False,
-<<<<<<< HEAD
         '--interactive': opts['--interactive'],
-=======
         '--no-init-db': False,
->>>>>>> 64237fda
         '--no-sysadmin': opts['--no-sysadmin'],
         '--site-url': None
         }, no_install=True)
@@ -181,13 +161,8 @@
     """Initialize a purged environment or copied environment directory
 
 Usage:
-<<<<<<< HEAD
   datacats init [-in] [--syslog] [-s NAME] [--address=IP] [--interactive]
-                [--site-url SITE_URL] [ENVIRONMENT_DIR [PORT]]
-=======
-  datacats init [-in] [--syslog] [-s NAME] [--address=IP]
                 [--site-url SITE_URL] [ENVIRONMENT_DIR [PORT]] [--no-init-db]
->>>>>>> 64237fda
 
 Options:
   --address=IP            Address to listen on (Linux-only)
@@ -210,11 +185,8 @@
     create_sysadmin = not opts['--no-sysadmin']
     site_name = opts['--site']
     site_url = opts['--site-url']
-<<<<<<< HEAD
     interactive = opts['--interactive']
-=======
     init_db = not opts['--no-init-db']
->>>>>>> 64237fda
 
     environment_dir = abspath(environment_dir or '.')
     log_syslog = opts['--syslog']
@@ -261,19 +233,13 @@
 
     return finish_init(environment, start_web, create_sysadmin,
                        log_syslog=log_syslog, do_install=not no_install,
-<<<<<<< HEAD
-                       quiet=quiet, site_url=site_url, interactive=interactive)
+                       quiet=quiet, site_url=site_url, interactive=interactive,
+                       init_db=init_db)
 
 
 def finish_init(environment, start_web, create_sysadmin, log_syslog=False,
-                do_install=True, quiet=False, site_url=None, interactive=False):
-=======
-                       quiet=quiet, site_url=site_url, init_db=init_db)
-
-
-def finish_init(environment, start_web, create_sysadmin, log_syslog=False,
-                do_install=True, quiet=False, site_url=None, init_db=True):
->>>>>>> 64237fda
+                do_install=True, quiet=False, site_url=None, interactive=False,
+                init_db=True):
     """
     Common parts of create and init: Install, init db, start site, sysadmin
     """
