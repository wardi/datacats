# Copyright 2014-2015 Boxkite Inc.

# This file is part of the DataCats package and is released under
# the terms of the GNU Affero General Public License version 3.0.
# See LICENSE.txt or http://www.fsf.org/licensing/licenses/agpl-3.0.html

import sys
from os.path import abspath

from datacats.environment import Environment
from datacats.cli.install import install_all
from datacats.error import DatacatsError
from datacats.docker import is_boot2docker

from datacats.cli.util import y_or_n_prompt, confirm_password


def write(s):
    sys.stdout.write(s)
    sys.stdout.flush()


def create(opts):
    """Create a new environment

Usage:
  datacats create [-bin] [--interactive] [-s NAME] [--address=IP] [--syslog] [--ckan=CKAN_VERSION]
                  [--no-datapusher] [--site-url SITE_URL] ENVIRONMENT_DIR [PORT]

Options:
  --address=IP            Address to listen on (Linux-only)
  --ckan=CKAN_VERSION     Use CKAN version CKAN_VERSION [default: 2.3]
  -b --bare               Bare CKAN site with no example extension
  -i --image-only         Create the environment but don't start containers
  --interactive           Doesn't detach from the web container
  -n --no-sysadmin        Don't prompt for an initial sysadmin user account
  -s --site=NAME          Pick a site to create [default: primary]
  --no-datapusher         Don't install/enable ckanext-datapusher
  --site-url SITE_URL     The site_url to use in API responses (e.g. http://example.org:{port}/)
  --syslog                Log to the syslog

ENVIRONMENT_DIR is a path for the new environment directory. The last
part of this path will be used as the environment name.
"""
    if opts['--address'] and is_boot2docker():
        raise DatacatsError('Cannot specify address on boot2docker.')
    return create_environment(
        environment_dir=opts['ENVIRONMENT_DIR'],
        port=opts['PORT'],
        create_skin=not opts['--bare'],
        start_web=not opts['--image-only'],
        create_sysadmin=not opts['--no-sysadmin'],
        site_name=opts['--site'],
        ckan_version=opts['--ckan'],
        address=opts['--address'],
        log_syslog=opts['--syslog'],
        datapusher=not opts['--no-datapusher'],
        site_url=opts['--site-url'],
        interactive=opts['--interactive'],
        )


def create_environment(environment_dir, port, ckan_version, create_skin,
        site_name, start_web, create_sysadmin, address, log_syslog=False,
        datapusher=True, quiet=False, site_url=None, interactive=False):
    environment = Environment.new(environment_dir, ckan_version, site_name,
                                  address=address, port=port)

    try:
        # There are a lot of steps we can/must skip if we're making a sub-site only
        making_full_environment = not environment.data_exists()

        if not quiet:
            write('Creating environment "{0}/{1}"'.format(environment.name, environment.site_name))
        steps = [
            lambda: environment.create_directories(making_full_environment),
            environment.create_bash_profile
            ] + \
            ([
                environment.create_virtualenv,
                environment.save,
                lambda: environment.create_source(datapusher),
                environment.create_ckan_ini] if making_full_environment else []
            ) + \
            [
                environment.save_site,
                environment.start_supporting_containers,
                environment.fix_storage_permissions,
                lambda: environment.update_ckan_ini(skin=create_skin),
            ]

        if create_skin and making_full_environment:
            steps.append(environment.create_install_template_skin)

        for fn in steps:
            fn()
            if not quiet:
                write('.')
        if not quiet:
            write('\n')

<<<<<<< HEAD
        return finish_init(environment, start_web, create_sysadmin, address,
                           log_syslog=log_syslog, site_url=site_url,
                           interactive=interactive)
=======
        return finish_init(environment, start_web, create_sysadmin,
                           log_syslog=log_syslog, site_url=site_url)
>>>>>>> 4fb9c37e
    except:
        # Make sure that it doesn't get printed right after the dots
        # by printing a newline
        # i.e. Creating environment 'hello'.....ERROR MESSAGE
        if not quiet:
            print
        raise


def reset(environment, opts):
    """Resets a site to the default state. This will re-initialize the
database and recreate the administrator account.

Usage:
  datacats reset [-iyn] [-s NAME] [ENVIRONMENT]

Options:
  -i --interactive        Don't detach from the web container
  -s --site=NAME          The site to reset [default: primary]
  -y --yes                Respond yes to all questions
  -n --no-sysadmin        Don't prompt for a sysadmin password"""
    # pylint: disable=unused-argument
    if not opts['--yes']:
        y_or_n_prompt('Reset will remove all data related to the '
                      'site {} and recreate the database'.format(opts['--site']))

    print 'Resetting...'
    environment.stop_supporting_containers()
    environment.stop_ckan()
    # Save the port.
    saved_port = environment.port
    environment.purge_data([opts['--site']], never_delete=True)
    init({
        'ENVIRONMENT_DIR': opts['ENVIRONMENT'],
        '--site': opts['--site'],
        'PORT': saved_port,
        '--syslog': None,
        '--address': None,
        '--image-only': False,
        '--interactive': opts['--interactive'],
        '--no-sysadmin': opts['--no-sysadmin'],
        '--site-url': None
        }, no_install=True)


def init(opts, no_install=False, quiet=False):
    """Initialize a purged environment or copied environment directory

Usage:
  datacats init [-in] [--syslog] [-s NAME] [--address=IP] [--interactive]
                [--site-url SITE_URL] [ENVIRONMENT_DIR [PORT]]

Options:
<<<<<<< HEAD
  --address=IP            Address to listen on (Linux-only) [default: 127.0.0.1]
  --interactive           Don't detach from the web container
=======
  --address=IP            Address to listen on (Linux-only)
>>>>>>> 4fb9c37e
  -i --image-only         Create the environment but don't start containers
  -n --no-sysadmin        Don't prompt for an initial sysadmin user account
  -s --site=NAME          Pick a site to initialize [default: primary]
  --site-url SITE_URL     The site_url to use in API responses (e.g. http://example.org:{port}/)
  --syslog                Log to the syslog

ENVIRONMENT_DIR is an existing datacats environment directory. Defaults to '.'
"""
    if opts['--address'] and is_boot2docker():
        raise DatacatsError('Cannot specify address on boot2docker.')
    environment_dir = opts['ENVIRONMENT_DIR']
    port = opts['PORT']
    address = opts['--address']
    start_web = not opts['--image-only']
    create_sysadmin = not opts['--no-sysadmin']
    site_name = opts['--site']
    site_url = opts['--site-url']
    interactive = opts['--interactive']

    environment_dir = abspath(environment_dir or '.')
    log_syslog = opts['--syslog']

    environment = Environment.load(environment_dir, site_name)
    if address:
        environment.address = address
    if port:
        environment.port = int(port)
    if site_url:
        environment.site_url = site_url

    try:
        if environment.sites and site_name in environment.sites:
            raise DatacatsError('Site named {0} already exists.'
                                .format(site_name))
        # There are a couple of steps we can/must skip if we're making a sub-site only
        making_full_environment = not environment.data_exists()

        if not quiet:
            write('Creating environment {0}/{1} '
                  'from existing environment directory "{0}"'
                  .format(environment.name, environment.site_name))
        steps = [
            lambda: environment.create_directories(create_project_dir=False)] + ([
             environment.save,
             environment.create_virtualenv
             ] if making_full_environment else []) + [
                 environment.save_site,
                 environment.start_supporting_containers,
                 environment.fix_storage_permissions,
            ]

        for fn in steps:
            fn()
            if not quiet:
                write('.')
        if not quiet:
            write('\n')
    except:
        if not quiet:
            print
        raise

    return finish_init(environment, start_web, create_sysadmin,
                       log_syslog=log_syslog, do_install=not no_install,
                       quiet=quiet, site_url=site_url, interactive=interactive)


<<<<<<< HEAD
def finish_init(environment, start_web, create_sysadmin, address, log_syslog=False,
                do_install=True, quiet=False, site_url=None, interactive=False):
=======
def finish_init(environment, start_web, create_sysadmin, log_syslog=False,
                do_install=True, quiet=False, site_url=None):
>>>>>>> 4fb9c37e
    """
    Common parts of create and init: Install, init db, start site, sysadmin
    """
    if do_install:
        install_all(environment, False, verbose=False, quiet=quiet)

    if not quiet:
        write('Initializing database')
    environment.install_postgis_sql()
    environment.ckan_db_init()
    if not quiet:
        write('\n')

    if site_url:
        try:
            site_url = site_url.format(address=environment.address, port=environment.port)
            environment.site_url = site_url
            environment.save_site(False)
        except (KeyError, IndexError, ValueError) as e:
            raise DatacatsError('Could not parse site_url: {}'.format(e))

    if start_web:
<<<<<<< HEAD
        environment.start_ckan(address=address, log_syslog=log_syslog, interactive=interactive)
        if not quiet and not interactive:
=======
        environment.start_ckan(log_syslog=log_syslog)
        if not quiet:
>>>>>>> 4fb9c37e
            write('Starting web server at {0} ...\n'.format(
                environment.web_address()))

    if create_sysadmin:
        try:
            adminpw = confirm_password()
            environment.create_admin_set_password(adminpw)
        except KeyboardInterrupt:
            print

    if not start_web:
        environment.stop_supporting_containers()<|MERGE_RESOLUTION|>--- conflicted
+++ resolved
@@ -99,14 +99,9 @@
         if not quiet:
             write('\n')
 
-<<<<<<< HEAD
-        return finish_init(environment, start_web, create_sysadmin, address,
+        return finish_init(environment, start_web, create_sysadmin,
                            log_syslog=log_syslog, site_url=site_url,
                            interactive=interactive)
-=======
-        return finish_init(environment, start_web, create_sysadmin,
-                           log_syslog=log_syslog, site_url=site_url)
->>>>>>> 4fb9c37e
     except:
         # Make sure that it doesn't get printed right after the dots
         # by printing a newline
@@ -160,12 +155,8 @@
                 [--site-url SITE_URL] [ENVIRONMENT_DIR [PORT]]
 
 Options:
-<<<<<<< HEAD
-  --address=IP            Address to listen on (Linux-only) [default: 127.0.0.1]
+  --address=IP            Address to listen on (Linux-only)
   --interactive           Don't detach from the web container
-=======
-  --address=IP            Address to listen on (Linux-only)
->>>>>>> 4fb9c37e
   -i --image-only         Create the environment but don't start containers
   -n --no-sysadmin        Don't prompt for an initial sysadmin user account
   -s --site=NAME          Pick a site to initialize [default: primary]
@@ -233,13 +224,8 @@
                        quiet=quiet, site_url=site_url, interactive=interactive)
 
 
-<<<<<<< HEAD
-def finish_init(environment, start_web, create_sysadmin, address, log_syslog=False,
+def finish_init(environment, start_web, create_sysadmin, log_syslog=False,
                 do_install=True, quiet=False, site_url=None, interactive=False):
-=======
-def finish_init(environment, start_web, create_sysadmin, log_syslog=False,
-                do_install=True, quiet=False, site_url=None):
->>>>>>> 4fb9c37e
     """
     Common parts of create and init: Install, init db, start site, sysadmin
     """
@@ -262,13 +248,8 @@
             raise DatacatsError('Could not parse site_url: {}'.format(e))
 
     if start_web:
-<<<<<<< HEAD
-        environment.start_ckan(address=address, log_syslog=log_syslog, interactive=interactive)
+        environment.start_ckan(log_syslog=log_syslog)
         if not quiet and not interactive:
-=======
-        environment.start_ckan(log_syslog=log_syslog)
-        if not quiet:
->>>>>>> 4fb9c37e
             write('Starting web server at {0} ...\n'.format(
                 environment.web_address()))
 
