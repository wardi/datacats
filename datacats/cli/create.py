# Copyright 2014-2015 Boxkite Inc.

# This file is part of the DataCats package and is released under
# the terms of the GNU Affero General Public License version 3.0.
# See LICENSE.txt or http://www.fsf.org/licensing/licenses/agpl-3.0.html

import sys
from os.path import abspath
from getpass import getpass

from datacats.environment import Environment
from datacats.cli.install import install_all
from datacats.error import DatacatsError


def write(s):
    sys.stdout.write(s)
    sys.stdout.flush()


def create(opts):
    """Create a new environment

Usage:
<<<<<<< HEAD
  datacats create [-bin] [-s NAME] [--address=IP] [--syslog] [--ckan=CKAN_VERSION]\
 [--no-datapusher] ENVIRONMENT_DIR [PORT]
=======
  datacats create [-bin] [-s NAME] [--address=IP] [--syslog]
                  [--ckan=CKAN_VERSION] ENVIRONMENT_DIR [PORT]
>>>>>>> eb04fb1f

Options:
  --address=IP            Address to listen on (Linux-only) [default: 127.0.0.1]
  --ckan=CKAN_VERSION     Use CKAN version CKAN_VERSION, defaults to 2.3
  -b --bare               Bare CKAN site with no example extension
  -i --image-only         Create the environment but don't start containers
  -n --no-sysadmin        Don't prompt for an initial sysadmin user account
  -s --site=NAME          Pick a site to create [default: primary]
  --syslog                Log to the syslog
  --no-datapusher         Don't install/enable ckanext-datapusher

ENVIRONMENT_DIR is a path for the new environment directory. The last
part of this path will be used as the environment name.
"""
    return create_environment(
        environment_dir=opts['ENVIRONMENT_DIR'],
        port=opts['PORT'],
        create_skin=not opts['--bare'],
        start_web=not opts['--image-only'],
        create_sysadmin=not opts['--no-sysadmin'],
        site_name=opts['--site'],
        ckan_version=opts['--ckan'],
        address=opts['--address'],
        log_syslog=opts['--syslog'],
        datapusher=not opts['--no-datapusher'],
        )


def create_environment(environment_dir, port, ckan_version, create_skin, site_name,
        start_web, create_sysadmin, address, log_syslog=False, datapusher=True):
    # pylint: disable=unused-argument
    # FIXME: only 2.3 preload supported at the moment
    environment = Environment.new(environment_dir, '2.3', site_name, port=port)

    try:
        # There are a lot of steps we can/must skip if we're making a sub-site only
        making_full_environment = not environment.data_exists()

        write('Creating environment "{0}/{1}"'.format(environment.name, environment.site_name))
        steps = [
            lambda: environment.create_directories(making_full_environment),
            environment.create_bash_profile
            ] + \
            ([
                environment.create_virtualenv,
                environment.save,
                lambda: environment.create_source(datapusher),
                environment.create_ckan_ini] if making_full_environment else []
            ) + \
            [
                environment.save_site,
                environment.start_supporting_containers,
                environment.fix_storage_permissions,
                lambda: environment.update_ckan_ini(skin=create_skin),
                environment.fix_project_permissions,
            ]

        if create_skin and making_full_environment:
            steps.append(environment.create_install_template_skin)

        steps.append(environment.ckan_db_init)

        for fn in steps:
            fn()
            write('.')
        write('\n')

        return finish_init(environment, start_web, create_sysadmin, address,
                           log_syslog=log_syslog)
    except:
        # Make sure that it doesn't get printed right after the dots
        # by printing a newline
        # i.e. Creating environment 'hello'.....ERROR MESSAGE
        print
        raise


def init(opts):
    """Initialize a purged environment or copied environment directory

Usage:
  datacats init [-in] [--syslog] [-s NAME] [--address=IP]
                [ENVIRONMENT_DIR [PORT]]

Options:
  --address=IP            Address to listen on (Linux-only) [default: 127.0.0.1]
  -i --image-only         Create the environment but don't start containers
  -n --no-sysadmin        Don't prompt for an initial sysadmin user account
  -s --site=NAME          Pick a site to initialize [default: primary]
  --syslog                Log to the syslog

ENVIRONMENT_DIR is an existing datacats environment directory. Defaults to '.'
"""
    environment_dir = opts['ENVIRONMENT_DIR']
    port = opts['PORT']
    address = opts['--address']
    start_web = not opts['--image-only']
    create_sysadmin = not opts['--no-sysadmin']
    site_name = opts['--site']

    environment_dir = abspath(environment_dir or '.')
    log_syslog = opts['--syslog']

    environment = Environment.load(environment_dir, site_name)
    environment.address = address
    if port:
        environment.port = int(port)

    try:
        if environment.sites and site_name in environment.sites:
            raise DatacatsError('Site named {0} already exists.'
                                .format(site_name))
        # There are a couple of steps we can/must skip if we're making a sub-site only
        making_full_environment = not environment.data_exists()

        write('Creating environment {0}/{1} '
              'from existing environment directory "{0}"'
              .format(environment.name, environment.site_name))
        steps = [
            lambda: environment.create_directories(create_project_dir=False)] + ([
             environment.save,
             environment.create_virtualenv
             ] if making_full_environment else []) + [
                 environment.save_site,
                 environment.start_supporting_containers,
                 environment.fix_storage_permissions,
                 environment.fix_project_permissions,
            ]

        for fn in steps:
            fn()
            write('.')
        write('\n')
    except:
        print
        raise

    return finish_init(environment, start_web, create_sysadmin, address, log_syslog=log_syslog)


def finish_init(environment, start_web, create_sysadmin, address, log_syslog=False,
                do_install=True):
    """
    Common parts of create and init: Install, init db, start site, sysadmin
    """
    if do_install:
        install_all(environment, False, verbose=False)

    write('Initializing database')
    environment.ckan_db_init()
    write('\n')

    if start_web:
        environment.start_ckan(address=address, log_syslog=log_syslog)
        write('Starting web server at {0} ...\n'.format(
            environment.web_address()))

    if create_sysadmin:
        try:
            adminpw = confirm_password()
            environment.create_admin_set_password(adminpw)
        except KeyboardInterrupt:
            print

    if not start_web:
        environment.stop_supporting_containers()


def confirm_password():
    while True:
        p1 = getpass('admin user password:')
        if len(p1) < 4:
            print 'At least 4 characters are required'
            continue
        p2 = getpass('confirm password:')
        if p1 == p2:
            return p1
        print 'Passwords do not match'<|MERGE_RESOLUTION|>--- conflicted
+++ resolved
@@ -22,13 +22,8 @@
     """Create a new environment
 
 Usage:
-<<<<<<< HEAD
-  datacats create [-bin] [-s NAME] [--address=IP] [--syslog] [--ckan=CKAN_VERSION]\
- [--no-datapusher] ENVIRONMENT_DIR [PORT]
-=======
-  datacats create [-bin] [-s NAME] [--address=IP] [--syslog]
-                  [--ckan=CKAN_VERSION] ENVIRONMENT_DIR [PORT]
->>>>>>> eb04fb1f
+  datacats create [-bin] [-s NAME] [--address=IP] [--syslog] [--ckan=CKAN_VERSION]
+                  [--no-datapusher] ENVIRONMENT_DIR [PORT]
 
 Options:
   --address=IP            Address to listen on (Linux-only) [default: 127.0.0.1]
