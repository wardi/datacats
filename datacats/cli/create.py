# Copyright 2014-2015 Boxkite Inc.

# This file is part of the DataCats package and is released under
# the terms of the GNU Affero General Public License version 3.0.
# See LICENSE.txt or http://www.fsf.org/licensing/licenses/agpl-3.0.html

import sys
from os.path import abspath
from getpass import getpass

from datacats.environment import Environment
from datacats.cli.install import install
from datacats.validate import valid_deploy_name


def write(s):
    sys.stdout.write(s)
    sys.stdout.flush()


def create(opts):
    """Create a new environment

Usage:
  datacats create [-bin] [-c NAME] [--address=IP] [--ckan=CKAN_VERSION] ENVIRONMENT_DIR [PORT]

Options:
  --address=IP            Address to listen on (Linux-only) [default: 127.0.0.1]
  --ckan=CKAN_VERSION     Use CKAN version CKAN_VERSION, defaults to
                          latest development release
  -b --bare               Bare CKAN site with no example extension
  -i --image-only         Create the environment but don't start containers
  -n --no-sysadmin        Don't prompt for an initial sysadmin user account
  -c --child=NAME         Pick a child environment to create [default: primary]

ENVIRONMENT_DIR is a path for the new environment directory. The last
part of this path will be used as the environment name.
"""
    return create_environment(
        environment_dir=opts['ENVIRONMENT_DIR'],
        port=opts['PORT'],
        create_skin=not opts['--bare'],
        start_web=not opts['--image-only'],
        create_sysadmin=not opts['--no-sysadmin'],
        child_name=opts['--child'],
        ckan_version=opts['--ckan'],
        address=opts['--address']
        )

<<<<<<< HEAD
def create_environment(environment_dir, port, ckan_version, create_skin, child_name,
=======

def create_environment(environment_dir, port, ckan_version, create_skin,
>>>>>>> d3a93bd5
        start_web, create_sysadmin, address):
    try:
        # FIXME: only 2.3 preload supported at the moment
        environment = Environment.new(environment_dir, '2.3', child_name, port)
    except DatacatsError as e:
        print e
        return 1

    if not valid_deploy_name(environment.name):
        print "WARNING: When deploying you will need to choose a"
        print "target name that is at least 5 characters long"
        print

    try:
        # There are a lot of steps we can/must skip if we're making a child only
        making_full_environment = not environment.data_exists()

        write('Creating environment "{0}/{1}"'.format(environment.name, environment.child_name))
        steps = [
            lambda: environment.create_directories(making_full_environment),
            environment.create_bash_profile,] + ([environment.create_virtualenv,
            environment.save,
            environment.create_source,
            environment.create_ckan_ini,] if making_full_environment else []
            ) + [environment.save_child, environment.start_postgres_and_solr,
            environment.fix_storage_permissions,
            lambda: environment.update_ckan_ini(skin=create_skin),
            environment.fix_project_permissions,
            ]

        if create_skin and making_full_environment:
            steps.append(environment.create_install_template_skin)

        steps.append(environment.ckan_db_init)

        for fn in steps:
            fn()
            write('.')
        write('\n')

        return finish_init(environment, start_web, create_sysadmin, address)
    except:
        # Make sure that it doesn't get printed right after the dots
        # by printing a newline
        # i.e. Creating environment 'hello'.....ERROR MESSAGE
        print
        raise


def init(opts):
    """Initialize a purged environment or copied environment directory

Usage:
  datacats init [-in] [-c NAME] [--address=IP] [ENVIRONMENT_DIR [PORT]]

Options:
  --address=IP            Address to listen on (Linux-only) [default: 127.0.0.1]
  -i --image-only         Create the environment but don't start containers
  -n --no-sysadmin        Don't prompt for an initial sysadmin user account
  -c --child=NAME         Pick a child environment to initialize [default: primary]

ENVIRONMENT_DIR is an existing datacats environment directory. Defaults to '.'
"""
    environment_dir = opts['ENVIRONMENT_DIR']
    port = opts['PORT']
    address = opts['--address']
    start_web = not opts['--image-only']
    create_sysadmin = not opts['--no-sysadmin']
    child_name = opts['--child']

    environment_dir = abspath(environment_dir or '.')

    environment = Environment.load(environment_dir, child_name)
    environment.address = address
    if port:
        environment.port = int(port)

    try:
        if environment.children and child_name in environment.children:
            raise DatacatsError('Child environment {0} already exists.'
                                .format(child_name))
        # There are a couple of steps we can/must skip if we're making a child only
        making_full_environment = not environment.data_exists()

        write('Creating environment {0}/{1} '
              'from existing environment directory "{0}"'
              .format(environment.name, environment.child_name))
        steps = [
            lambda: environment.create_directories(create_project_dir=False)] + ([
             environment.save,
             environment.create_virtualenv
             ] if making_full_environment else []) + [
             environment.save_child,
             environment.start_postgres_and_solr,
             environment.fix_storage_permissions,
             environment.fix_project_permissions,
            ]

        for fn in steps:
            fn()
            write('.')
        write('\n')
    except:
        print
        raise

    return finish_init(environment, start_web, create_sysadmin, address)


def finish_init(environment, start_web, create_sysadmin, address):
    """
    Common parts of create and init: Install, init db, start site, sysadmin
    """
    install(environment, {'--clean': False, 'PORT': None})

    write('Initializing database')
    environment.ckan_db_init()
    write('\n')

    if start_web:
        environment.start_web(address=address)
        write('Starting web server at {0} ...\n'.format(
            environment.web_address()))

    if create_sysadmin:
        try:
            adminpw = confirm_password()
            environment.create_admin_set_password(adminpw)
        except KeyboardInterrupt:
            print

    if not start_web:
        environment.stop_postgres_and_solr()


def confirm_password():
    while True:
        p1 = getpass('admin user password:')
        if len(p1) < 4:
            print 'At least 4 characters are required'
            continue
        p2 = getpass('confirm password:')
        if p1 == p2:
            return p1
        print 'Passwords do not match'<|MERGE_RESOLUTION|>--- conflicted
+++ resolved
@@ -47,12 +47,7 @@
         address=opts['--address']
         )
 
-<<<<<<< HEAD
 def create_environment(environment_dir, port, ckan_version, create_skin, child_name,
-=======
-
-def create_environment(environment_dir, port, ckan_version, create_skin,
->>>>>>> d3a93bd5
         start_web, create_sysadmin, address):
     try:
         # FIXME: only 2.3 preload supported at the moment
