# Copyright 2014-2015 Boxkite Inc.

# This file is part of the DataCats package and is released under
# the terms of the GNU Affero General Public License version 3.0.
# See LICENSE.txt or http://www.fsf.org/licensing/licenses/agpl-3.0.html

import sys
from os.path import abspath
from getpass import getpass

from datacats.environment import Environment
from datacats.cli.install import install_all
from datacats.error import DatacatsError


def write(s):
    sys.stdout.write(s)
    sys.stdout.flush()


def create(opts):
    """Create a new environment

Usage:
  datacats create [-bin] [-s NAME] [--address=IP] [--syslog] [--ckan=CKAN_VERSION]\
 ENVIRONMENT_DIR [PORT]

Options:
  --address=IP            Address to listen on (Linux-only) [default: 127.0.0.1]
  --ckan=CKAN_VERSION     Use CKAN version CKAN_VERSION, defaults to
                          latest development release
  -b --bare               Bare CKAN site with no example extension
  -i --image-only         Create the environment but don't start containers
  -n --no-sysadmin        Don't prompt for an initial sysadmin user account
  -s --site=NAME          Pick a site to create [default: primary]
  --syslog                Log to the syslog

ENVIRONMENT_DIR is a path for the new environment directory. The last
part of this path will be used as the environment name.
"""
    return create_environment(
        environment_dir=opts['ENVIRONMENT_DIR'],
        port=opts['PORT'],
        create_skin=not opts['--bare'],
        start_web=not opts['--image-only'],
        create_sysadmin=not opts['--no-sysadmin'],
        site_name=opts['--site'],
        ckan_version=opts['--ckan'],
        address=opts['--address'],
        log_syslog=opts['--syslog'],
        )


def create_environment(environment_dir, port, ckan_version, create_skin, site_name,
<<<<<<< HEAD
        start_web, create_sysadmin, address, log_syslog=False, datapusher=True):
=======
        start_web, create_sysadmin, address, log_syslog=False):
    # pylint: disable=unused-argument
>>>>>>> 8283a8ef
    # FIXME: only 2.3 preload supported at the moment
    environment = Environment.new(environment_dir, '2.3', site_name, port=port)

    try:
        # There are a lot of steps we can/must skip if we're making a sub-site only
        making_full_environment = not environment.data_exists()

        write('Creating environment "{0}/{1}"'.format(environment.name, environment.site_name))
        steps = [
            lambda: environment.create_directories(making_full_environment),
            environment.create_bash_profile] + ([environment.create_virtualenv,
            environment.save,
            environment.create_source,
            environment.create_ckan_ini] if making_full_environment else []
            ) + [environment.save_site, environment.start_supporting_containers,
            environment.fix_storage_permissions,
            lambda: environment.update_ckan_ini(skin=create_skin),
            environment.fix_project_permissions,
            ]

        if create_skin and making_full_environment:
            steps.append(environment.create_install_template_skin)

        steps.append(environment.ckan_db_init)

        for fn in steps:
            fn()
            write('.')
        write('\n')

        return finish_init(environment, start_web, create_sysadmin, address, log_syslog=log_syslog)
    except:
        # Make sure that it doesn't get printed right after the dots
        # by printing a newline
        # i.e. Creating environment 'hello'.....ERROR MESSAGE
        print
        raise


def init(opts):
    """Initialize a purged environment or copied environment directory

Usage:
  datacats init [-in] [--syslog] [-s NAME] [--address=IP] [ENVIRONMENT_DIR [PORT]]
  datacats init [-ni] [--syslog] [--address=IP] [ENVIRONMENT_DIR [PORT]]

Options:
  --address=IP            Address to listen on (Linux-only) [default: 127.0.0.1]
  -i --image-only         Create the environment but don't start containers
  -n --no-sysadmin        Don't prompt for an initial sysadmin user account
  -s --site=NAME         Pick a site to initialize [default: primary]
  --syslog                Log to the syslog

ENVIRONMENT_DIR is an existing datacats environment directory. Defaults to '.'
"""
    environment_dir = opts['ENVIRONMENT_DIR']
    port = opts['PORT']
    address = opts['--address']
    start_web = not opts['--image-only']
    create_sysadmin = not opts['--no-sysadmin']
    site_name = opts['--site']

    environment_dir = abspath(environment_dir or '.')
    log_syslog = opts['--syslog']

    environment = Environment.load(environment_dir, site_name)
    environment.address = address
    if port:
        environment.port = int(port)

    try:
        if environment.sites and site_name in environment.sites:
            raise DatacatsError('Site named {0} already exists.'
                                .format(site_name))
        # There are a couple of steps we can/must skip if we're making a sub-site only
        making_full_environment = not environment.data_exists()

        write('Creating environment {0}/{1} '
              'from existing environment directory "{0}"'
              .format(environment.name, environment.site_name))
        steps = [
            lambda: environment.create_directories(create_project_dir=False)] + ([
             environment.save,
             environment.create_virtualenv
             ] if making_full_environment else []) + [
                 environment.save_site,
                 environment.start_supporting_containers,
                 environment.fix_storage_permissions,
                 environment.fix_project_permissions,
            ]

        for fn in steps:
            fn()
            write('.')
        write('\n')
    except:
        print
        raise

    return finish_init(environment, start_web, create_sysadmin, address, log_syslog=log_syslog)


def finish_init(environment, start_web, create_sysadmin, address, log_syslog=False,
                do_install=True):
    """
    Common parts of create and init: Install, init db, start site, sysadmin
    """
    if do_install:
        install_all(environment, False, verbose=False)

    write('Initializing database')
    environment.ckan_db_init()
    write('\n')

    if start_web:
        environment.start_ckan(address=address, log_syslog=log_syslog)
        write('Starting web server at {0} ...\n'.format(
            environment.web_address()))

    if create_sysadmin:
        try:
            adminpw = confirm_password()
            environment.create_admin_set_password(adminpw)
        except KeyboardInterrupt:
            print

    if not start_web:
        environment.stop_supporting_containers()


def confirm_password():
    while True:
        p1 = getpass('admin user password:')
        if len(p1) < 4:
            print 'At least 4 characters are required'
            continue
        p2 = getpass('confirm password:')
        if p1 == p2:
            return p1
        print 'Passwords do not match'<|MERGE_RESOLUTION|>--- conflicted
+++ resolved
@@ -52,12 +52,8 @@
 
 
 def create_environment(environment_dir, port, ckan_version, create_skin, site_name,
-<<<<<<< HEAD
         start_web, create_sysadmin, address, log_syslog=False, datapusher=True):
-=======
-        start_web, create_sysadmin, address, log_syslog=False):
     # pylint: disable=unused-argument
->>>>>>> 8283a8ef
     # FIXME: only 2.3 preload supported at the moment
     environment = Environment.new(environment_dir, '2.3', site_name, port=port)
 
