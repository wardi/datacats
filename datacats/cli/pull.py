--- conflicted
+++ resolved
@@ -43,24 +43,12 @@
     sys.stdout.write('Pulling image ' + image_name)
     sys.stdout.flush()
     for s in pull_stream(image_name):
-        if 'status' not in s:
-            print json.dumps(s, indent=2)
-            continue
+        if 'error' in s:
+            # Line to make the error appear after the ...
+            print
+            raise DatacatsError(s['error'])
+        else:
+            print json.dumps(s)
         sys.stdout.write('.')
         sys.stdout.flush()
-<<<<<<< HEAD
-        for s in pull_stream(i):
-            if 'status' not in s:
-                if 'error' in s:
-                    # Line to make the error appear after the ...
-                    print
-                    raise DatacatsError(s['error'])
-                else:
-                    print json.dumps(s)
-                continue
-            sys.stdout.write('.')
-            sys.stdout.flush()
-        sys.stdout.write('\n')
-=======
-    sys.stdout.write('\n')
->>>>>>> b97208a6
+    sys.stdout.write('\n')