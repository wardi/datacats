--- conflicted
+++ resolved
@@ -30,17 +30,11 @@
     """Run a paster command from the current directory
 
 Usage:
-<<<<<<< HEAD
-  datacats paster [--child=<name>] [COMMAND...]
+  datacats paster [-d] [--child=<name>] [COMMAND...]
 
 Options:
   -c --child=<name>   Specify a child to run this paster command on [default: default]
-=======
-  datacats [-d] paster [COMMAND...]
-
-Options:
   -d --detach       Run the resulting container in the background
->>>>>>> 0860c810
 
 You must be inside a datacats environment to run this. The paster command will
 run within your current directory inside the environment. You don't need to
