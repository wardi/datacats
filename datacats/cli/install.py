# Copyright 2014-2015 Boxkite Inc.

# This file is part of the DataCats package and is released under
# the terms of the GNU Affero General Public License version 3.0.
# See LICENSE.txt or http://www.fsf.org/licensing/licenses/agpl-3.0.html

import sys
from os import listdir
from os.path import isdir, exists
from datacats.docker import container_logs

from clint.textui import colored

from datacats.cli import manage
from datacats.docker import check_connectivity
from datacats.error import DatacatsError


def install(environment, opts):
    """Install or reinstall Python packages within this environment

Usage:
<<<<<<< HEAD
  datacats install [--clean] [--address=IP] [ENVIRONMENT]

Options:
  --clean               Reinstall packages into a clean virtualenv
=======
  datacats install [-cq] [--address=IP] [ENVIRONMENT]

Options:
>>>>>>> c04a7f90
  --address=IP          The address to bind to when reloading after install [default: 127.0.0.1]
  -c --clean            Reinstall packages into a clean virtualenv
  -q --quiet            Do not show output from installing packages and requirements.

ENVIRONMENT may be an environment name or a path to an environment directory.
Default: '.'
"""
    environment.require_data()
    install_all(environment, opts['--clean'], verbose=not opts['--quiet'])

    if 'web' in environment.containers_running():
        # FIXME: reload without changing debug setting?
        manage.reload_(environment, {
            '--production': False,
            'PORT': None,
            '--background': False,
            '--address': opts['--address'],
            '--syslog': False})


def install_all(environment, clean, verbose=False):
    logs = check_connectivity()
    if logs.strip():
        raise DatacatsError(logs)

    srcdirs = set()
    reqdirs = set()
    for d in listdir(environment.target):
        fulld = environment.target + '/' + d
        if not isdir(fulld):
            continue
        if not exists(fulld + '/setup.py'):
            continue
        srcdirs.add(d)
        if (exists(fulld + '/requirements.txt') or
                exists(fulld + '/pip-requirements.txt')):
            reqdirs.add(d)
    try:
        srcdirs.remove('ckan')
        reqdirs.remove('ckan')
    except KeyError:
        raise DatacatsError('ckan not found in environment directory')
        return

    if clean:
        environment.clean_virtualenv()

    for s in ['ckan'] + sorted(srcdirs):
        if verbose:
            print colored.yellow('Installing ' + s + '\n')
        else:
            print 'Installing ' + s
        environment.install_package_develop(s, sys.stdout if verbose else None)
        if verbose:
            print
    for s in ['ckan'] + sorted(reqdirs):
        if verbose:
            print colored.yellow('Installing ' + s + ' requirements' + '\n')
        else:
            print 'Installing ' + s + ' requirements'
        environment.install_package_requirements(s, sys.stdout if verbose else None)
        if verbose:
            print


def _print_logs(c_id):
    for item in container_logs(c_id, "all", True, None):
        print item<|MERGE_RESOLUTION|>--- conflicted
+++ resolved
@@ -20,16 +20,9 @@
     """Install or reinstall Python packages within this environment
 
 Usage:
-<<<<<<< HEAD
-  datacats install [--clean] [--address=IP] [ENVIRONMENT]
-
-Options:
-  --clean               Reinstall packages into a clean virtualenv
-=======
   datacats install [-cq] [--address=IP] [ENVIRONMENT]
 
 Options:
->>>>>>> c04a7f90
   --address=IP          The address to bind to when reloading after install [default: 127.0.0.1]
   -c --clean            Reinstall packages into a clean virtualenv
   -q --quiet            Do not show output from installing packages and requirements.
