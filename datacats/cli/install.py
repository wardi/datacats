--- conflicted
+++ resolved
@@ -20,18 +20,11 @@
     """Install or reinstall Python packages within this environment
 
 Usage:
-<<<<<<< HEAD
-  datacats install [--clean] [ENVIRONMENT]
+  datacats install [--clean] [--address=IP] [ENVIRONMENT]
 
 Options:
-  --clean         Reinstall packages into a clean virtualenv
-=======
-  datacats install [-c] [--address=IP] [ENVIRONMENT]
-
-Options:
-  -c --clean            Reinstall packages into a clean virtualenv
+  --clean               Reinstall packages into a clean virtualenv
   --address=IP          The address to bind to when reloading after install [default: 127.0.0.1]
->>>>>>> 7c6c4be0
 
 ENVIRONMENT may be an environment name or a path to an environment directory.
 Default: '.'
