--- conflicted
+++ resolved
@@ -1,8 +1,6 @@
 import sys
-<<<<<<< HEAD
 from datacats import docker
 from datacats.cli.pull import pull_image
-=======
 from getpass import getpass
 
 
@@ -16,7 +14,6 @@
         if p1 == p2:
             return p1
         print 'Passwords do not match'
->>>>>>> 6e457de3
 
 
 def y_or_n_prompt(statement_of_risk):
